--- conflicted
+++ resolved
@@ -445,7 +445,6 @@
     // Create .incremental file if necessary
     TorrentTempData::setSequential(hash, checkIncrementalDL->isChecked());
     // Skip file checking and directly start seeding
-<<<<<<< HEAD
     if(addInSeed->isChecked()) {
       // Check if local file(s) actually exist
       if(savePath.exists(misc::toQString(t->name()))) {
@@ -455,9 +454,6 @@
         return;
       }
     }
-=======
-    TorrentTempData::setSeedingMode(hash, addInSeed->isChecked());
->>>>>>> 611e33bf
     // Check if there is at least one selected file
     if(allFiltered()){
       QMessageBox::warning(0, tr("Invalid file selection"), tr("You must select at least one file in the torrent"));
