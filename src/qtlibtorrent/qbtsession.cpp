/*
 * Bittorrent Client using Qt4 and libtorrent.
 * Copyright (C) 2006  Christophe Dumez
 *
 * This program is free software; you can redistribute it and/or
 * modify it under the terms of the GNU General Public License
 * as published by the Free Software Foundation; either version 2
 * of the License, or (at your option) any later version.
 *
 * This program is distributed in the hope that it will be useful,
 * but WITHOUT ANY WARRANTY; without even the implied warranty of
 * MERCHANTABILITY or FITNESS FOR A PARTICULAR PURPOSE.  See the
 * GNU General Public License for more details.
 *
 * You should have received a copy of the GNU General Public License
 * along with this program; if not, write to the Free Software
 * Foundation, Inc., 51 Franklin Street, Fifth Floor, Boston, MA  02110-1301, USA.
 *
 * In addition, as a special exception, the copyright holders give permission to
 * link this program with the OpenSSL project's "OpenSSL" library (or with
 * modified versions of it that use the same license as the "OpenSSL" library),
 * and distribute the linked executables. You must obey the GNU General Public
 * License in all respects for all of the code used other than "OpenSSL".  If you
 * modify file(s), you may extend this exception to your version of the file(s),
 * but you are not obligated to do so. If you do not wish to do so, delete this
 * exception statement from your version.
 *
 * Contact : chris@qbittorrent.org
 */

#include <QDebug>
#include <QDir>
#include <QDateTime>
#include <QString>
#include <QNetworkInterface>
#include <QHostAddress>
#include <QNetworkAddressEntry>
#include <QProcess>
#include <QCoreApplication>

#include "smtp.h"
#include "filesystemwatcher.h"
#include "torrentspeedmonitor.h"
#include "torrentstatistics.h"
#include "qbtsession.h"
#include "alertdispatcher.h"
#include "misc.h"
#include "fs_utils.h"
#include "downloadthread.h"
#include "filterparserthread.h"
#include "preferences.h"
#include "scannedfoldersmodel.h"
#include "qtracker.h"
#include "logger.h"
#ifndef DISABLE_GUI
#include "shutdownconfirm.h"
#include "geoipmanager.h"
#endif
#include "torrentpersistentdata.h"
#include "httpserver.h"
#include "bandwidthscheduler.h"
#include <libtorrent/version.hpp>
#include <libtorrent/extensions/ut_metadata.hpp>
#include <libtorrent/version.hpp>
#include <libtorrent/extensions/lt_trackers.hpp>
#include <libtorrent/extensions/ut_pex.hpp>
#include <libtorrent/extensions/smart_ban.hpp>
//#include <libtorrent/extensions/metadata_transfer.hpp>
#include <libtorrent/lazy_entry.hpp>
#include <libtorrent/bencode.hpp>
#include <libtorrent/error_code.hpp>
#include <libtorrent/identify_client.hpp>
#include <libtorrent/alert_types.hpp>
#include <libtorrent/torrent_info.hpp>
#include <libtorrent/error_code.hpp>
#include <libtorrent/alert_types.hpp>
#include <libtorrent/session.hpp>
#include <libtorrent/ip_filter.hpp>
#include <libtorrent/magnet_uri.hpp>
#include <queue>
#include <string.h>
#include "dnsupdater.h"

#if LIBTORRENT_VERSION_NUM < 10000
#include <libtorrent/upnp.hpp>
#include <libtorrent/natpmp.hpp>
#endif

using namespace libtorrent;

QBtSession* QBtSession::m_instance = 0;
const qreal QBtSession::MAX_RATIO = 9999.;

const int MAX_TRACKER_ERRORS = 2;

/* Converts a QString hash into a libtorrent sha1_hash */
static libtorrent::sha1_hash QStringToSha1(const QString& s) {
  QByteArray raw = s.toLatin1();
  Q_ASSERT(raw.size() == 40);
  libtorrent::sha1_hash ret;
  from_hex(raw.constData(), 40, (char*)&ret[0]);
  return ret;
}

// Main constructor
QBtSession::QBtSession()
  : m_scanFolders(ScanFoldersModel::instance(this)),
    preAllocateAll(false), global_ratio_limit(-1),
    LSDEnabled(false),
    DHTEnabled(false), queueingEnabled(false),
    m_torrentExportEnabled(false),
    m_finishedTorrentExportEnabled(false)
  #ifndef DISABLE_GUI
  , geoipDBLoaded(false), resolve_countries(false)
  #endif
  , m_tracker(0), m_shutdownAct(NO_SHUTDOWN)
  #if LIBTORRENT_VERSION_NUM < 10000
  , m_upnp(0), m_natpmp(0)
  #endif
  , m_dynDNSUpdater(0)
  , m_alertDispatcher(0)
{
  BigRatioTimer = new QTimer(this);
  BigRatioTimer->setInterval(10000);
  connect(BigRatioTimer, SIGNAL(timeout()), SLOT(processBigRatios()));
  Preferences* const pref = Preferences::instance();
  // Creating Bittorrent session
  QList<int> version;
  version << VERSION_MAJOR;
  version << VERSION_MINOR;
  version << VERSION_BUGFIX;
  version << VERSION_BUILD;
  const QString peer_id = "qB";
  // Construct session
  s = new session(fingerprint(peer_id.toLocal8Bit().constData(), version.at(0), version.at(1), version.at(2), version.at(3)), 0);
  //std::cout << "Peer ID: " << fingerprint(peer_id.toLocal8Bit().constData(), version.at(0), version.at(1), version.at(2), version.at(3)).to_string() << std::endl;
  Logger::instance()->addMessage("Peer ID: "+misc::toQString(fingerprint(peer_id.toLocal8Bit().constData(), version.at(0), version.at(1), version.at(2), version.at(3)).to_string()));

  // Set severity level of libtorrent session
  s->set_alert_mask(alert::error_notification | alert::peer_notification | alert::port_mapping_notification | alert::storage_notification | alert::tracker_notification | alert::status_notification | alert::ip_block_notification | alert::progress_notification | alert::stats_notification);
  // Load previous state
  loadSessionState();
  // Enabling plugins
  //s->add_extension(&create_metadata_plugin);
  s->add_extension(&create_ut_metadata_plugin);
  if (pref->trackerExchangeEnabled())
    s->add_extension(&create_lt_trackers_plugin);
  if (pref->isPeXEnabled()) {
    PeXEnabled = true;
    s->add_extension(&create_ut_pex_plugin);
  } else {
    PeXEnabled = false;
  }
  s->add_extension(&create_smart_ban_plugin);
  m_alertDispatcher = new QAlertDispatcher(s, this);
  connect(m_alertDispatcher, SIGNAL(alertsReceived()), SLOT(readAlerts()));
  appendLabelToSavePath = pref->appendTorrentLabel();
  appendqBExtension = pref->useIncompleteFilesExtension();
  connect(m_scanFolders, SIGNAL(torrentsAdded(QStringList&)), SLOT(addTorrentsFromScanFolder(QStringList&)));
  // Apply user settings to Bittorrent session
  configureSession();
  // Torrent speed monitor
  m_speedMonitor = new TorrentSpeedMonitor(this);
  m_torrentStatistics = new TorrentStatistics(this, this);
  // To download from urls
  downloader = new DownloadThread(this);
  connect(downloader, SIGNAL(downloadFinished(QString, QString)), SLOT(processDownloadedFile(QString, QString)));
  connect(downloader, SIGNAL(downloadFailure(QString, QString)), SLOT(handleDownloadFailure(QString, QString)));
  connect(downloader, SIGNAL(magnetRedirect(QString, QString)), SLOT(handleMagnetRedirect(QString, QString)));
  // Regular saving of fastresume data
  connect(&resumeDataTimer, SIGNAL(timeout()), SLOT(saveTempFastResumeData()));
  resumeDataTimer.start(pref->saveResumeDataInterval() * 60 * 1000);
  qDebug("* BTSession constructed");
}

// Main destructor
QBtSession::~QBtSession() {
  qDebug("BTSession destructor IN");
  delete m_speedMonitor;
  qDebug("Deleted the torrent speed monitor");
  // Do some BT related saving
  saveSessionState();
  saveFastResumeData();
  // Delete our objects
  if (m_tracker)
    delete m_tracker;
  if (BigRatioTimer)
    delete BigRatioTimer;
  if (filterParser)
    delete filterParser;
  delete downloader;
  if (bd_scheduler)
    delete bd_scheduler;
  // HTTP Server
  if (httpServer)
    delete httpServer;
  delete m_alertDispatcher;
  delete m_torrentStatistics;
  qDebug("Deleting the session");
  delete s;
  qDebug("BTSession destructor OUT");
#ifndef DISABLE_GUI
  if (m_shutdownAct != NO_SHUTDOWN) {
    qDebug() << "Sending computer shutdown/suspend/hibernate signal...";
    misc::shutdownComputer(m_shutdownAct);
  }
#endif
}

void QBtSession::preAllocateAllFiles(bool b) {
  const bool change = (preAllocateAll != b);
  if (change) {
    qDebug("PreAllocateAll changed, reloading all torrents!");
    preAllocateAll = b;
  }
}

void QBtSession::processBigRatios() {
  qDebug("Process big ratios...");
  std::vector<torrent_handle> torrents = s->get_torrents();

  std::vector<torrent_handle>::iterator torrentIT = torrents.begin();
  std::vector<torrent_handle>::iterator torrentITend = torrents.end();
  for ( ; torrentIT != torrentITend; ++torrentIT) {
    const QTorrentHandle h(*torrentIT);
    if (!h.is_valid()) continue;
    if (h.is_seed()) {
      const QString hash = h.hash();
      const qreal ratio = getRealRatio(h.status(torrent_handle::query_accurate_download_counters));
      qreal ratio_limit = TorrentPersistentData::instance().getRatioLimit(hash);
      if (ratio_limit == TorrentPersistentData::USE_GLOBAL_RATIO)
        ratio_limit = global_ratio_limit;
      if (ratio_limit == TorrentPersistentData::NO_RATIO_LIMIT)
        continue;
      qDebug("Ratio: %f (limit: %f)", ratio, ratio_limit);
      Q_ASSERT(ratio_limit >= 0.f);
      if (ratio <= MAX_RATIO && ratio >= ratio_limit) {
        Logger* const logger = Logger::instance();
        if (high_ratio_action == REMOVE_ACTION) {
          logger->addMessage(tr("%1 reached the maximum ratio you set.").arg(h.name()));
          logger->addMessage(tr("Removing torrent %1...").arg(h.name()));
          deleteTorrent(hash);
        } else {
          // Pause it
          if (!h.is_paused()) {
            logger->addMessage(tr("%1 reached the maximum ratio you set.").arg(h.name()));
            logger->addMessage(tr("Pausing torrent %1...").arg(h.name()));
            pauseTorrent(hash);
          }
        }
        //emit torrent_ratio_deleted(fileName);
      }
    }
  }
}

void QBtSession::setDownloadLimit(QString hash, long val) {
  QTorrentHandle h = getTorrentHandle(hash);
  if (h.is_valid()) {
    h.set_download_limit(val);
  }
}

void QBtSession::setUploadLimit(QString hash, long val) {
  qDebug("Set upload limit rate to %ld", val);
  QTorrentHandle h = getTorrentHandle(hash);
  if (h.is_valid()) {
    h.set_upload_limit(val);
  }
}

void QBtSession::handleDownloadFailure(QString url, QString reason) {
  emit downloadFromUrlFailure(url, reason);
  // Clean up
  const QUrl qurl = QUrl::fromEncoded(url.toUtf8());
  url_skippingDlg.removeOne(qurl);
  savepathLabel_fromurl.remove(qurl);
#ifndef DISABLE_GUI
  addpaused_fromurl.remove(qurl);
#endif
}

void QBtSession::handleMagnetRedirect(const QString &url_new, const QString &url_old) {
  if (url_skippingDlg.contains(url_old)) {
    url_skippingDlg.removeOne(url_old);
    QPair<QString, QString> savePath_label;
    if (savepathLabel_fromurl.contains(url_old)) {
      savePath_label = savepathLabel_fromurl.take(url_old);
    }
#ifndef DISABLE_GUI
    RssDownloadRule::AddPausedState state = RssDownloadRule::USE_GLOBAL;
    if (addpaused_fromurl.contains(url_old)) {
      state = addpaused_fromurl.take(url_old);
    }
#endif
    addMagnetSkipAddDlg(url_new, savePath_label.first, savePath_label.second,
                    #ifndef DISABLE_GUI
                        state,
                    #endif
                        url_old);
  }
  else
    addMagnetInteractive(url_new);
}

void QBtSession::setQueueingEnabled(bool enable) {
  if (queueingEnabled != enable) {
    qDebug("Queueing system is changing state...");
    queueingEnabled = enable;
  }
}

// Set BT session configuration
void QBtSession::configureSession() {
  qDebug("Configuring session");
  Preferences* const pref = Preferences::instance();
  if (pref->useRandomPort()) {
    pref->setSessionPort(rand() % USHRT_MAX + 1025);
  }

  const unsigned short old_listenPort = getListenPort();
  const unsigned short new_listenPort = pref->getSessionPort();
  if (old_listenPort != new_listenPort) {
    qDebug("Session port changes in program preferences: %d -> %d", old_listenPort, new_listenPort);
    setListeningPort(new_listenPort);
  }

  // Downloads
  // * Save path
  defaultSavePath = pref->getSavePath();
  if (pref->isTempPathEnabled()) {
    setDefaultTempPath(pref->getTempPath());
  } else {
    setDefaultTempPath(QString::null);
  }
  setAppendLabelToSavePath(pref->appendTorrentLabel());
  setAppendqBExtension(pref->useIncompleteFilesExtension());
  preAllocateAllFiles(pref->preAllocateAllFiles());
  // * Torrent export directory
  const bool torrentExportEnabled = pref->isTorrentExportEnabled();
  if (m_torrentExportEnabled != torrentExportEnabled) {
    m_torrentExportEnabled = torrentExportEnabled;
    if (m_torrentExportEnabled) {
      qDebug("Torrent export is enabled, exporting the current torrents");
      exportTorrentFiles(pref->getTorrentExportDir());
    }
  }
  // * Finished Torrent export directory
  const bool finishedTorrentExportEnabled = pref->isFinishedTorrentExportEnabled();
  if (m_finishedTorrentExportEnabled != finishedTorrentExportEnabled)
    m_finishedTorrentExportEnabled = finishedTorrentExportEnabled;
  // Connection
  // * Global download limit
  const bool alternative_speeds = pref->isAltBandwidthEnabled();
  int down_limit;
  if (alternative_speeds)
    down_limit = pref->getAltGlobalDownloadLimit();
  else
    down_limit = pref->getGlobalDownloadLimit();
  if (down_limit <= 0) {
    // Download limit disabled
    setDownloadRateLimit(-1);
  } else {
    // Enabled
    setDownloadRateLimit(down_limit*1024);
  }
  int up_limit;
  if (alternative_speeds)
    up_limit = pref->getAltGlobalUploadLimit();
  else
    up_limit = pref->getGlobalUploadLimit();
  // * Global Upload limit
  if (up_limit <= 0) {
    // Upload limit disabled
    setUploadRateLimit(-1);
  } else {
    // Enabled
    setUploadRateLimit(up_limit*1024);
  }
  if (pref->isSchedulerEnabled()) {
    if (!bd_scheduler) {
      bd_scheduler = new BandwidthScheduler(this);
      connect(bd_scheduler, SIGNAL(switchToAlternativeMode(bool)), this, SLOT(useAlternativeSpeedsLimit(bool)));
    }
    bd_scheduler->start();
  } else {
    delete bd_scheduler;
  }
#ifndef DISABLE_GUI
  // Resolve countries
  qDebug("Loading country resolution settings");
  const bool new_resolv_countries = pref->resolvePeerCountries();
  if (resolve_countries != new_resolv_countries) {
    qDebug("in country resolution settings");
    resolve_countries = new_resolv_countries;
    if (resolve_countries && !geoipDBLoaded) {
      qDebug("Loading geoip database");
      GeoIPManager::loadDatabase(s);
      geoipDBLoaded = true;
    }
    // Update torrent handles
    std::vector<torrent_handle> torrents = s->get_torrents();

    std::vector<torrent_handle>::iterator torrentIT = torrents.begin();
    std::vector<torrent_handle>::iterator torrentITend = torrents.end();
    for ( ; torrentIT != torrentITend; ++torrentIT) {
      QTorrentHandle h = QTorrentHandle(*torrentIT);
      if (h.is_valid())
        h.resolve_countries(resolve_countries);
    }
  }
#endif
  // * UPnP / NAT-PMP
  Logger* const logger = Logger::instance();
  if (pref->isUPnPEnabled()) {
    enableUPnP(true);
    logger->addMessage(tr("UPnP / NAT-PMP support [ON]"), Log::INFO);
  } else {
    enableUPnP(false);
    logger->addMessage(tr("UPnP / NAT-PMP support [OFF]"), Log::INFO);
  }
  // * Session settings
  session_settings sessionSettings = s->settings();
  sessionSettings.user_agent = "qBittorrent "VERSION;
  //std::cout << "HTTP user agent is " << sessionSettings.user_agent << std::endl;
  logger->addMessage(tr("HTTP user agent is %1").arg(misc::toQString(sessionSettings.user_agent)));

  sessionSettings.upnp_ignore_nonrouters = true;
  sessionSettings.use_dht_as_fallback = false;
  // Disable support for SSL torrents for now
  sessionSettings.ssl_listen = 0;
  // To prevent ISPs from blocking seeding
  sessionSettings.lazy_bitfields = true;
  // Speed up exit
  sessionSettings.stop_tracker_timeout = 1;
  //sessionSettings.announce_to_all_trackers = true;
  sessionSettings.auto_scrape_interval = 1200; // 20 minutes
  bool announce_to_all = pref->announceToAllTrackers();
  sessionSettings.announce_to_all_trackers = announce_to_all;
  sessionSettings.announce_to_all_tiers = announce_to_all;
  sessionSettings.auto_scrape_min_interval = 900; // 15 minutes
  int cache_size = pref->diskCacheSize();
  sessionSettings.cache_size = cache_size ? cache_size * 64 : -1;
  sessionSettings.cache_expiry = pref->diskCacheTTL();
  qDebug() << "Using a disk cache size of" << cache_size << "MiB";
  session_settings::io_buffer_mode_t mode = pref->osCache() ? session_settings::enable_os_cache : session_settings::disable_os_cache;
  sessionSettings.disk_io_read_mode = mode;
  sessionSettings.disk_io_write_mode = mode;
  resumeDataTimer.setInterval(pref->saveResumeDataInterval() * 60 * 1000);
  sessionSettings.anonymous_mode = pref->isAnonymousModeEnabled();
  if (sessionSettings.anonymous_mode) {
    logger->addMessage(tr("Anonymous mode [ON]"), Log::INFO);
  } else {
    logger->addMessage(tr("Anonymous mode [OFF]"), Log::INFO);
  }
  // Queueing System
  if (pref->isQueueingSystemEnabled()) {
    int max_downloading = pref->getMaxActiveDownloads();
    int max_active = pref->getMaxActiveTorrents();
    if (max_downloading > -1)
      sessionSettings.active_downloads = max_downloading + HiddenData::getDownloadingSize();
    else
      sessionSettings.active_downloads = max_downloading;
    if (max_active > -1) {
      int limit = max_active + HiddenData::getDownloadingSize();
      sessionSettings.active_limit = limit;
      sessionSettings.active_tracker_limit = limit;
      sessionSettings.active_dht_limit = limit;
      sessionSettings.active_lsd_limit = limit;
    }
    else {
      sessionSettings.active_limit = max_active;
      sessionSettings.active_tracker_limit = max_active;
      sessionSettings.active_dht_limit = max_active;
      sessionSettings.active_lsd_limit = max_active;
    }
    sessionSettings.active_seeds = pref->getMaxActiveUploads();
    sessionSettings.dont_count_slow_torrents = pref->ignoreSlowTorrentsForQueueing();
    setQueueingEnabled(true);
  } else {
    sessionSettings.active_downloads = -1;
    sessionSettings.active_seeds = -1;
    sessionSettings.active_limit = -1;
    sessionSettings.active_tracker_limit = -1;
    sessionSettings.active_dht_limit = -1;
    sessionSettings.active_lsd_limit = -1;
    setQueueingEnabled(false);
  }
  // Outgoing ports
  sessionSettings.outgoing_ports = std::make_pair(pref->outgoingPortsMin(), pref->outgoingPortsMax());
  // Ignore limits on LAN
  qDebug() << "Ignore limits on LAN" << pref->ignoreLimitsOnLAN();
  sessionSettings.ignore_limits_on_local_network = pref->ignoreLimitsOnLAN();
  // Include overhead in transfer limits
  sessionSettings.rate_limit_ip_overhead = pref->includeOverheadInLimits();
  // IP address to announce to trackers
  QString announce_ip = pref->getNetworkAddress();
  if (!announce_ip.isEmpty())
    sessionSettings.announce_ip = announce_ip.toStdString();
  // Super seeding
  sessionSettings.strict_super_seeding = pref->isSuperSeedingEnabled();
  // * Max Half-open connections
  sessionSettings.half_open_limit = pref->getMaxHalfOpenConnections();
  // * Max connections limit
  sessionSettings.connections_limit = pref->getMaxConnecs();
  // * Global max upload slots
  sessionSettings.unchoke_slots_limit = pref->getMaxUploads();
  // uTP
  sessionSettings.enable_incoming_utp = pref->isuTPEnabled();
  sessionSettings.enable_outgoing_utp = pref->isuTPEnabled();
  // uTP rate limiting
  sessionSettings.rate_limit_utp = pref->isuTPRateLimited();
  if (sessionSettings.rate_limit_utp)
    sessionSettings.mixed_mode_algorithm = session_settings::prefer_tcp;
  else
    sessionSettings.mixed_mode_algorithm = session_settings::peer_proportional;
  sessionSettings.connection_speed = 20; //default is 10
#if LIBTORRENT_VERSION_NUM >= 10000
  if (pref->isProxyEnabled())
    sessionSettings.force_proxy = pref->getForceProxy();
  else
    sessionSettings.force_proxy = false;
#endif
  sessionSettings.no_connect_privileged_ports = false;
  sessionSettings.seed_choking_algorithm = session_settings::fastest_upload;
  qDebug() << "Settings SessionSettings";
  setSessionSettings(sessionSettings);
  // Bittorrent
  // * Max connections per torrent limit
  setMaxConnectionsPerTorrent(pref->getMaxConnecsPerTorrent());
  // * Max uploads per torrent limit
  setMaxUploadsPerTorrent(pref->getMaxUploadsPerTorrent());
  // * DHT
  enableDHT(pref->isDHTEnabled());
  // * PeX
  if (PeXEnabled) {
    logger->addMessage(tr("PeX support [ON]"), Log::INFO);
  } else {
    logger->addMessage(tr("PeX support [OFF]"), Log::CRITICAL);
  }
  if (PeXEnabled != pref->isPeXEnabled()) {
    logger->addMessage(tr("Restart is required to toggle PeX support"), Log::CRITICAL);
  }
  // * LSD
  if (pref->isLSDEnabled()) {
    enableLSD(true);
    logger->addMessage(tr("Local Peer Discovery support [ON]"), Log::INFO);
  } else {
    enableLSD(false);
    logger->addMessage(tr("Local Peer Discovery support [OFF]"), Log::INFO);
  }
  // * Encryption
  const int encryptionState = pref->getEncryptionSetting();
  // The most secure, rc4 only so that all streams and encrypted
  pe_settings encryptionSettings;
  encryptionSettings.allowed_enc_level = pe_settings::rc4;
  encryptionSettings.prefer_rc4 = true;
  switch(encryptionState) {
  case 0: //Enabled
    encryptionSettings.out_enc_policy = pe_settings::enabled;
    encryptionSettings.in_enc_policy = pe_settings::enabled;
    logger->addMessage(tr("Encryption support [ON]"), Log::INFO);
    break;
  case 1: // Forced
    encryptionSettings.out_enc_policy = pe_settings::forced;
    encryptionSettings.in_enc_policy = pe_settings::forced;
    logger->addMessage(tr("Encryption support [FORCED]"), Log::INFO);
    break;
  default: // Disabled
    encryptionSettings.out_enc_policy = pe_settings::disabled;
    encryptionSettings.in_enc_policy = pe_settings::disabled;
    logger->addMessage(tr("Encryption support [OFF]"), Log::INFO);
  }
  applyEncryptionSettings(encryptionSettings);
  // * Maximum ratio
  high_ratio_action = pref->getMaxRatioAction();
  setGlobalMaxRatio(pref->getGlobalMaxRatio());
  updateRatioTimer();
  // Ip Filter
  FilterParserThread::processFilterList(s, pref->bannedIPs());
  if (pref->isFilteringEnabled()) {
    enableIPFilter(pref->getFilter());
  }else{
    disableIPFilter();
  }
  // Update Web UI
  // Use a QTimer because the function can be called from qBtSession constructor
  QTimer::singleShot(0, this, SLOT(initWebUi()));
  // * Proxy settings
  proxy_settings proxySettings;
  if (pref->isProxyEnabled()) {
    qDebug("Enabling P2P proxy");
    proxySettings.hostname = pref->getProxyIp().toStdString();
    qDebug("hostname is %s", proxySettings.hostname.c_str());
    proxySettings.port = pref->getProxyPort();
    qDebug("port is %d", proxySettings.port);
    if (pref->isProxyAuthEnabled()) {
      proxySettings.username = pref->getProxyUsername().toStdString();
      proxySettings.password = pref->getProxyPassword().toStdString();
      qDebug("username is %s", proxySettings.username.c_str());
      qDebug("password is %s", proxySettings.password.c_str());
    }
  }
  switch(pref->getProxyType()) {
  case Proxy::HTTP:
    qDebug("type: http");
    proxySettings.type = proxy_settings::http;
    break;
  case Proxy::HTTP_PW:
    qDebug("type: http_pw");
    proxySettings.type = proxy_settings::http_pw;
    break;
  case Proxy::SOCKS4:
    proxySettings.type = proxy_settings::socks4;
    break;
  case Proxy::SOCKS5:
    qDebug("type: socks5");
    proxySettings.type = proxy_settings::socks5;
    break;
  case Proxy::SOCKS5_PW:
    qDebug("type: socks5_pw");
    proxySettings.type = proxy_settings::socks5_pw;
    break;
  default:
    proxySettings.type = proxy_settings::none;
  }
  setProxySettings(proxySettings);
  // Tracker
  if (pref->isTrackerEnabled()) {
    if (!m_tracker) {
      m_tracker = new QTracker(this);
    }
    if (m_tracker->start()) {
      logger->addMessage(tr("Embedded Tracker [ON]"), Log::INFO);
    } else {
      logger->addMessage(tr("Failed to start the embedded tracker!"), Log::CRITICAL);
    }
  } else {
    logger->addMessage(tr("Embedded Tracker [OFF]"));
    if (m_tracker)
      delete m_tracker;
  }
  // * Scan dirs
  const QStringList scan_dirs = pref->getScanDirs();
  QList<bool> downloadInDirList = pref->getDownloadInScanDirs();
  while(scan_dirs.size() > downloadInDirList.size()) {
    downloadInDirList << false;
  }
  int i = 0;
  foreach (const QString &dir, scan_dirs) {
    qDebug() << "Adding scan dir" << dir << downloadInDirList.at(i);
    m_scanFolders->addPath(dir, downloadInDirList.at(i));
    ++i;
  }
  qDebug("Session configured");
}

void QBtSession::initWebUi() {
  Preferences* const pref = Preferences::instance();
  if (pref->isWebUiEnabled()) {
    const quint16 port = pref->getWebUiPort();

    if (httpServer) {
      if (httpServer->serverPort() != port) {
        httpServer->close();
      }
    } else {
      httpServer = new HttpServer(this);
    }

#ifndef QT_NO_OPENSSL
    if (pref->isWebUiHttpsEnabled()) {
      QSslCertificate cert(pref->getWebUiHttpsCertificate());
      QSslKey key;
      const QByteArray raw_key = pref->getWebUiHttpsKey();
      key = QSslKey(raw_key, QSsl::Rsa);
      if (!cert.isNull() && !key.isNull())
        httpServer->enableHttps(cert, key);
      else
        httpServer->disableHttps();
    } else {
      httpServer->disableHttps();
    }
#endif

    if (!httpServer->isListening()) {
      Logger* const logger = Logger::instance();
      bool success = httpServer->listen(QHostAddress::Any, port);
      if (success)
        logger->addMessage(tr("The Web UI is listening on port %1").arg(port));
      else
        logger->addMessage(tr("Web User Interface Error - Unable to bind Web UI to port %1").arg(port), Log::CRITICAL);
    }
    // DynDNS
    if (pref->isDynDNSEnabled()) {
      if (!m_dynDNSUpdater)
        m_dynDNSUpdater = new DNSUpdater(this);
      else
        m_dynDNSUpdater->updateCredentials();
    } else {
      if (m_dynDNSUpdater) {
        delete m_dynDNSUpdater;
        m_dynDNSUpdater = 0;
      }
    }
  } else {
    if (httpServer)
      delete httpServer;
    if (m_dynDNSUpdater) {
      delete m_dynDNSUpdater;
      m_dynDNSUpdater = 0;
    }
  }
}

void QBtSession::useAlternativeSpeedsLimit(bool alternative) {
  qDebug() << Q_FUNC_INFO << alternative;
  // Save new state to remember it on startup
  Preferences* const pref = Preferences::instance();
  // Stop the scheduler when the user has manually changed the bandwidth mode
  if (!pref->isSchedulerEnabled())
    delete bd_scheduler;
  pref->setAltBandwidthEnabled(alternative);
  // Apply settings to the bittorrent session
  int down_limit = alternative ? pref->getAltGlobalDownloadLimit() : pref->getGlobalDownloadLimit();
  if (down_limit <= 0) {
    down_limit = -1;
  } else {
    down_limit *= 1024;
  }
  setDownloadRateLimit(down_limit);
  // Upload rate
  int up_limit = alternative ? pref->getAltGlobalUploadLimit() : pref->getGlobalUploadLimit();
  if (up_limit <= 0) {
    up_limit = -1;
  } else {
    up_limit *= 1024;
  }
  setUploadRateLimit(up_limit);
  // Notify
  emit alternativeSpeedsModeChanged(alternative);
}

// Return the torrent handle, given its hash
QTorrentHandle QBtSession::getTorrentHandle(const QString &hash) const {
  return QTorrentHandle(s->find_torrent(QStringToSha1(hash)));
}

bool QBtSession::hasActiveTorrents() const {
  std::vector<torrent_handle> torrents = s->get_torrents();

  std::vector<torrent_handle>::iterator torrentIT = torrents.begin();
  std::vector<torrent_handle>::iterator torrentITend = torrents.end();
  for ( ; torrentIT != torrentITend; ++torrentIT) {
    const QTorrentHandle h(*torrentIT);
    if (h.is_valid() && !h.is_paused() && !h.is_queued())
      return true;
  }
  return false;
}

bool QBtSession::hasDownloadingTorrents() const {
  std::vector<torrent_handle> torrents = s->get_torrents();

  std::vector<torrent_handle>::iterator torrentIT = torrents.begin();
  std::vector<torrent_handle>::iterator torrentITend = torrents.end();
  for ( ; torrentIT != torrentITend; ++torrentIT) {
    if (torrentIT->is_valid()) {
      try {
        const torrent_status status = torrentIT->status();
        if (status.state != torrent_status::finished && status.state != torrent_status::seeding
            && !(status.paused && !status.auto_managed))
          return true;
      } catch(std::exception) {}
    }
  }
  return false;
}

void QBtSession::banIP(QString ip) {
  FilterParserThread::processFilterList(s, QStringList(ip));
  Preferences::instance()->banIP(ip);
}

// Delete a torrent from the session, given its hash
// permanent = true means that the torrent will be removed from the hard-drive too
void QBtSession::deleteTorrent(const QString &hash, bool delete_local_files) {
  qDebug("Deleting torrent with hash: %s", qPrintable(hash));
  const QTorrentHandle h = getTorrentHandle(hash);
  if (!h.is_valid()) {
    qDebug("/!\\ Error: Invalid handle");
    return;
  }
  emit torrentAboutToBeRemoved(h);
  qDebug("h is valid, getting name or hash...");
  QString fileName;
  if (h.has_metadata())
    fileName = h.name();
  else
    fileName = h.hash();
  // Remove it from session
  if (delete_local_files) {
    if (h.has_metadata()) {
      QDir save_dir(h.save_path());
      if (save_dir != QDir(defaultSavePath) && (defaultTempPath.isEmpty() || save_dir != QDir(defaultTempPath))) {
        savePathsToRemove[hash] = save_dir.absolutePath();
        qDebug() << "Save path to remove (async): " << save_dir.absolutePath();
      }
    }
    s->remove_torrent(h, session::delete_files);
  } else {
    QStringList uneeded_files;
    if (h.has_metadata())
      uneeded_files = h.absolute_files_path_uneeded();
    s->remove_torrent(h);
    // Remove unneeded and incomplete files
    foreach (const QString &uneeded_file, uneeded_files) {
      qDebug("Removing uneeded file: %s", qPrintable(uneeded_file));
      fsutils::forceRemove(uneeded_file);
      const QString parent_folder = fsutils::branchPath(uneeded_file);
      qDebug("Attempt to remove parent folder (if empty): %s", qPrintable(parent_folder));
      QDir().rmpath(parent_folder);
    }
  }
  // Remove it from torrent backup directory
  QDir torrentBackup(fsutils::BTBackupLocation());
  QStringList filters;
  filters << hash+".*";
  const QStringList files = torrentBackup.entryList(filters, QDir::Files, QDir::Unsorted);
  foreach (const QString &file, files) {
    fsutils::forceRemove(torrentBackup.absoluteFilePath(file));
  }
  TorrentPersistentData::instance().deletePersistentData(hash);
  TorrentTempData::deleteTempData(hash);
  HiddenData::deleteData(hash);
  // Remove tracker errors
  trackersInfos.remove(hash);
  if (delete_local_files)
    Logger::instance()->addMessage(tr("'%1' was removed from transfer list and hard disk.", "'xxx.avi' was removed...").arg(fileName));
  else
    Logger::instance()->addMessage(tr("'%1' was removed from transfer list.", "'xxx.avi' was removed...").arg(fileName));
  qDebug("Torrent deleted.");
}

void QBtSession::pauseAllTorrents() {
  std::vector<torrent_handle> torrents = s->get_torrents();

  std::vector<torrent_handle>::iterator torrentIT = torrents.begin();
  std::vector<torrent_handle>::iterator torrentITend = torrents.end();
  for ( ; torrentIT != torrentITend; ++torrentIT) {
    try {
      QTorrentHandle h = QTorrentHandle(*torrentIT);
      if (!h.is_paused()) {
        h.pause();
        emit pausedTorrent(h);
      }
    } catch(invalid_handle&) {}
  }
}

std::vector<torrent_handle> QBtSession::getTorrents() const {
  return s->get_torrents();
}

void QBtSession::resumeAllTorrents() {
  std::vector<torrent_handle> torrents = s->get_torrents();

  std::vector<torrent_handle>::iterator torrentIT = torrents.begin();
  std::vector<torrent_handle>::iterator torrentITend = torrents.end();
  for ( ; torrentIT != torrentITend; ++torrentIT) {
    try {
      QTorrentHandle h = QTorrentHandle(*torrentIT);
      if (h.is_paused()) {
        h.resume();
        emit resumedTorrent(h);
      }
    } catch(invalid_handle&) {}
  }
}

void QBtSession::pauseTorrent(const QString &hash) {
  QTorrentHandle h = getTorrentHandle(hash);
  if (!h.is_paused()) {
    h.pause();
    emit pausedTorrent(h);
  }
}

void QBtSession::resumeTorrent(const QString &hash) {
  QTorrentHandle h = getTorrentHandle(hash);
  if (h.is_paused()) {
    h.resume();
    emit resumedTorrent(h);
  }
}

bool QBtSession::loadFastResumeData(const QString &hash, std::vector<char> &buf) {
  const QString fastresume_path = QDir(fsutils::BTBackupLocation()).absoluteFilePath(hash+QString(".fastresume"));
  qDebug("Trying to load fastresume data: %s", qPrintable(fastresume_path));
  QFile fastresume_file(fastresume_path);
  if (fastresume_file.size() <= 0)
    return false;
  if (!fastresume_file.open(QIODevice::ReadOnly))
    return false;
  const QByteArray content = fastresume_file.readAll();
  const int content_size = content.size();
  Q_ASSERT(content_size > 0);
  buf.resize(content_size);
  memcpy(&buf[0], content.data(), content_size);
  fastresume_file.close();
  return true;
}

void QBtSession::loadTorrentSettings(QTorrentHandle& h) {
  Preferences* const pref = Preferences::instance();
  // Connections limit per torrent
  h.set_max_connections(pref->getMaxConnecsPerTorrent());
  // Uploads limit per torrent
  h.set_max_uploads(pref->getMaxUploadsPerTorrent());
#ifndef DISABLE_GUI
  // Resolve countries
  h.resolve_countries(resolve_countries);
#endif
}

QTorrentHandle QBtSession::addMagnetUri(QString magnet_uri, bool resumed, bool fromScanDir, const QString &filePath)
{
  Q_UNUSED(fromScanDir);
  Q_UNUSED(filePath);
  Preferences* const pref = Preferences::instance();
  Logger* const logger = Logger::instance();
  QTorrentHandle h;
  add_torrent_params p;
  libtorrent::error_code ec;

  libtorrent::parse_magnet_uri(magnet_uri.toUtf8().constData(), p, ec);
  if (ec) {
    logger->addMessage(tr("Couldn't parse this Magnet URI: '%1'").arg(magnet_uri));
    return h;
  }
  const QString hash(misc::toQString(p.info_hash));
  if (hash.isEmpty()) {
    logger->addMessage(tr("'%1' is not a valid magnet URI.").arg(magnet_uri));
    return h;
  }
  const QDir torrentBackup(fsutils::BTBackupLocation());
  if (resumed) {
    // Load metadata
    const QString torrent_path = torrentBackup.absoluteFilePath(hash+".torrent");
    if (QFile::exists(torrent_path))
      return addTorrent(torrent_path, false, QString::null, true);
  }
  qDebug("Adding a magnet URI: %s", qPrintable(hash));
  Q_ASSERT(magnet_uri.startsWith("magnet:", Qt::CaseInsensitive));

  // limit h_ex scope
  {
    // Check for duplicate torrent
    QTorrentHandle h_ex = QTorrentHandle(s->find_torrent(p.info_hash));
    if (h_ex.is_valid()) {
      qDebug("/!\\ Torrent is already in download list");
      logger->addMessage(tr("'%1' is already in download list.", "e.g: 'xxx.avi' is already in download list.").arg(magnet_uri));
      // Check if the torrent contains trackers or url seeds we don't know about
      // and add them
      mergeTorrents(h_ex, magnet_uri);
      return h;
    }
  }

  initializeAddTorrentParams(hash, p);

  // Get save path
  QString savePath;
  if (!resumed && savepathLabel_fromurl.contains(magnet_uri)) {
    QPair<QString, QString> savePath_label = savepathLabel_fromurl.take(magnet_uri);
    if(!savePath_label.first.isEmpty())
      savePath = savePath_label.first;
    // Remember label
    if(!savePath_label.second.isEmpty())
      TorrentTempData::setLabel(hash, savePath_label.second);
  }
  if (savePath.isEmpty())
    savePath = getSavePath(hash, false);
  if (!defaultTempPath.isEmpty() && !TorrentPersistentData::instance().isSeed(hash)) {
    qDebug("addMagnetURI: Temp folder is enabled.");
    QString torrent_tmp_path = defaultTempPath;
    p.save_path = fsutils::toNativePath(torrent_tmp_path).toUtf8().constData();
    // Check if save path exists, creating it otherwise
    if (!QDir(torrent_tmp_path).exists())
      QDir().mkpath(torrent_tmp_path);
    qDebug("addTorrent: using save_path: %s", qPrintable(torrent_tmp_path));
  } else {
    p.save_path = fsutils::toNativePath(savePath).toUtf8().constData();
    // Check if save path exists, creating it otherwise
    if (!QDir(savePath).exists()) QDir().mkpath(savePath);
    qDebug("addTorrent: using save_path: %s", qPrintable(savePath));
  }

  qDebug("Adding magnet URI: %s", qPrintable(magnet_uri));

  // Adding torrent to Bittorrent session
  try {
    h =  QTorrentHandle(s->add_torrent(p));
  }catch(std::exception &e) {
    qDebug("Error: %s", e.what());
  }
  // Check if it worked
  if (!h.is_valid()) {
    // No need to keep on, it failed.
    qDebug("/!\\ Error: Invalid handle");
    return h;
  }
  Q_ASSERT(h.hash() == hash);

  loadTorrentSettings(h);

  // Load filtered files
  bool add_paused = pref->addTorrentsInPause();
  if (!resumed) {
    if (TorrentTempData::hasTempData(hash))
      add_paused = TorrentTempData::isAddPaused(hash);
    loadTorrentTempData(h, savePath, true);
  }  
  if (HiddenData::hasData(hash) && pref->isQueueingSystemEnabled()) {
    //Internally increase the queue limits to ensure that the magnet is started
    libtorrent::session_settings sessionSettings(s->settings());
    int max_downloading = pref->getMaxActiveDownloads();
    int max_active = pref->getMaxActiveTorrents();
    if (max_downloading > -1)
      sessionSettings.active_downloads = max_downloading + HiddenData::getDownloadingSize();
    else
      sessionSettings.active_downloads = max_downloading;
    if (max_active > -1)
      sessionSettings.active_limit = max_active + HiddenData::getDownloadingSize();
    else
      sessionSettings.active_limit = max_active;
    s->set_settings(sessionSettings);
    h.queue_position_top();
  }
  if (!add_paused || HiddenData::hasData(hash)) {
    // Start torrent because it was added in paused state
    h.resume();
  }
  // Send torrent addition signal
  logger->addMessage(tr("'%1' added to download list.", "'/home/y/xxx.torrent' was added to download list.").arg(magnet_uri));
  if (!HiddenData::hasData(hash))
    emit addedTorrent(h);

  return h;
}

// Add a torrent to the Bittorrent session
QTorrentHandle QBtSession::addTorrent(QString path, bool fromScanDir, QString from_url, bool resumed, bool imported) {
  QTorrentHandle h;
  Preferences* const pref = Preferences::instance();
  Logger* const logger = Logger::instance();

  // Check if BT_backup directory exists
  const QDir torrentBackup(fsutils::BTBackupLocation());
  if (!torrentBackup.exists()) {
    // If temporary file, remove it
    if (!from_url.isNull() || fromScanDir)
      fsutils::forceRemove(path);
    return h;
  }

  // Fix the input path if necessary
  path = fsutils::fromNativePath(path);
#ifdef Q_OS_WIN
  // Windows hack
  if (!path.endsWith(".torrent"))
    if (QFile::rename(path, path+".torrent")) path += ".torrent";
#endif
  if (path.startsWith("file:", Qt::CaseInsensitive))
    path = QUrl::fromEncoded(path.toLocal8Bit()).toLocalFile();
  if (path.isEmpty()) return h;

  Q_ASSERT(!misc::isUrl(path));

  qDebug("Adding %s to download list", qPrintable(path));
  boost::intrusive_ptr<torrent_info> t;
  try {
    qDebug() << "Loading torrent at" << path;
    // Getting torrent file informations
    std::vector<char> buffer;
    lazy_entry entry;
    libtorrent::error_code ec;
    misc::loadBencodedFile(path, buffer, entry, ec);
    t = new torrent_info(entry);
    if (!t->is_valid())
      throw std::exception();
  } catch(std::exception& e) {
    if (!from_url.isNull()) {
      logger->addMessage(tr("Unable to decode torrent file: '%1'", "e.g: Unable to decode torrent file: '/home/y/xxx.torrent'").arg(from_url), Log::CRITICAL);
      logger->addMessage(misc::toQStringU(e.what()), Log::CRITICAL);
      //emit invalidTorrent(from_url);
      fsutils::forceRemove(path);
    }else{
      logger->addMessage(tr("Unable to decode torrent file: '%1'", "e.g: Unable to decode torrent file: '/home/y/xxx.torrent'").arg(fsutils::toNativePath(path)), Log::CRITICAL);
      //emit invalidTorrent(path);
    }
    logger->addMessage(tr("This file is either corrupted or this isn't a torrent."), Log::CRITICAL);
    if (fromScanDir) {
      // Remove file
      fsutils::forceRemove(path);
    }
    return h;
  }

  const QString hash = misc::toQString(t->info_hash());

  qDebug(" -> Hash: %s", qPrintable(hash));
  qDebug(" -> Name: %s", t->name().c_str());

  // Check for duplicate
  if (s->find_torrent(t->info_hash()).is_valid()) {
    qDebug("/!\\ Torrent is already in download list");
    // Update info Bar
    if (!from_url.isNull()) {
      logger->addMessage(tr("'%1' is already in download list.", "e.g: 'xxx.avi' is already in download list.").arg(from_url));
    }else{
      logger->addMessage(tr("'%1' is already in download list.", "e.g: 'xxx.avi' is already in download list.").arg(fsutils::toNativePath(path)));
    }
    // Check if the torrent contains trackers or url seeds we don't know about
    // and add them
    QTorrentHandle h_ex = getTorrentHandle(hash);
    mergeTorrents(h_ex, t);

    // Delete file if temporary
    if (!from_url.isNull() || fromScanDir)
      fsutils::forceRemove(path);
    return h;
  }

  // Check number of files
  if (t->num_files() < 1) {
    logger->addMessage(tr("Error: The torrent %1 does not contain any file.").arg(misc::toQStringU(t->name())));
    // Delete file if temporary
    if (!from_url.isNull() || fromScanDir)
      fsutils::forceRemove(path);
    return h;
  }

  // Actually add the torrent
  add_torrent_params p;
  initializeAddTorrentParams(hash, p);
  p.ti = t;

  // Get fast resume data if existing
  bool fastResume = false;
  std::vector<char> buf; // Needs to stay in the function scope
  if (resumed) {
    if (loadFastResumeData(hash, buf)) {
      fastResume = true;
#if LIBTORRENT_VERSION_NUM < 10000
      p.resume_data = &buf;
#else
      p.resume_data = buf;
#endif
      qDebug("Successfully loaded fast resume data");
    }
  }

  recoverPersistentData(hash, buf);
  QString savePath;
  if (!from_url.isEmpty() && savepathLabel_fromurl.contains(QUrl::fromEncoded(from_url.toUtf8()))) {
    // Enforcing the save path defined before URL download (from RSS for example)
    QPair<QString, QString> savePath_label = savepathLabel_fromurl.take(QUrl::fromEncoded(from_url.toUtf8()));
    if (savePath_label.first.isEmpty())
      savePath = getSavePath(hash, fromScanDir, path);
    else
      savePath = savePath_label.first;
    // Remember label
    TorrentTempData::setLabel(hash, savePath_label.second);
  } else {
    savePath = getSavePath(hash, fromScanDir, path, imported);
  }
  if (!imported && !defaultTempPath.isEmpty() && !TorrentPersistentData::instance().isSeed(hash)) {
    qDebug("addTorrent::Temp folder is enabled.");
    QString torrent_tmp_path = defaultTempPath;
    p.save_path = fsutils::toNativePath(torrent_tmp_path).toUtf8().constData();
    // Check if save path exists, creating it otherwise
    if (!QDir(torrent_tmp_path).exists()) QDir().mkpath(torrent_tmp_path);
    qDebug("addTorrent: using save_path: %s", qPrintable(torrent_tmp_path));
  } else {
    p.save_path = fsutils::toNativePath(savePath).toUtf8().constData();
    // Check if save path exists, creating it otherwise
    if (!QDir(savePath).exists()) QDir().mkpath(savePath);
    qDebug("addTorrent: using save_path: %s", qPrintable(savePath));
  }

  // Adding torrent to Bittorrent session
  try {
    h =  QTorrentHandle(s->add_torrent(p));
  }catch(std::exception &e) {
    qDebug("Error: %s", e.what());
  }
  // Check if it worked
  if (!h.is_valid()) {
    qDebug("/!\\ Error: Invalid handle");
    // If temporary file, remove it
    if (!from_url.isNull() || fromScanDir)
      fsutils::forceRemove(path);
    return h;
  }

  loadTorrentSettings(h);

  bool add_paused = pref->addTorrentsInPause();
  if (!resumed) {
    qDebug("This is a NEW torrent (first time)...");
    if (TorrentTempData::hasTempData(hash))
      add_paused = TorrentTempData::isAddPaused(hash);

    loadTorrentTempData(h, savePath, false);

    // Append .!qB to incomplete files
    if (appendqBExtension)
      appendqBextensionToTorrent(h, true);

    // Backup torrent file
    const QString newFile = torrentBackup.absoluteFilePath(hash + ".torrent");
    if (path != newFile)
      QFile::copy(path, newFile);
    // Copy the torrent file to the export folder
    if (m_torrentExportEnabled)
      exportTorrentFile(h);
  }

  if (!fastResume && !add_paused) {
    // Start torrent because it was added in paused state
    h.resume();
  }

  // If temporary file, remove it
  if (!from_url.isNull() || fromScanDir)
      fsutils::forceRemove(path);

  // Display console message
  if (!from_url.isNull()) {
    if (fastResume)
      logger->addMessage(tr("'%1' resumed. (fast resume)", "'/home/y/xxx.torrent' was resumed. (fast resume)").arg(from_url));
    else
      logger->addMessage(tr("'%1' added to download list.", "'/home/y/xxx.torrent' was added to download list.").arg(from_url));
  }else{
    if (fastResume)
      logger->addMessage(tr("'%1' resumed. (fast resume)", "'/home/y/xxx.torrent' was resumed. (fast resume)").arg(fsutils::toNativePath(path)));
    else
      logger->addMessage(tr("'%1' added to download list.", "'/home/y/xxx.torrent' was added to download list.").arg(fsutils::toNativePath(path)));
  }

  // Send torrent addition signal
  emit addedTorrent(h);
  return h;
}

void QBtSession::exportTorrentFile(const QTorrentHandle& h, TorrentExportFolder folder) {
  Q_ASSERT((folder == RegularTorrentExportFolder && m_torrentExportEnabled) ||
           (folder == FinishedTorrentExportFolder && m_finishedTorrentExportEnabled));
  QString torrent_path = QDir(fsutils::BTBackupLocation()).absoluteFilePath(h.hash()+".torrent");
  QDir exportPath(folder == RegularTorrentExportFolder ? Preferences::instance()->getTorrentExportDir() : Preferences::instance()->getFinishedTorrentExportDir());
  if (exportPath.exists() || exportPath.mkpath(exportPath.absolutePath())) {
    QString new_torrent_path = exportPath.absoluteFilePath(h.name()+".torrent");
    if (QFile::exists(new_torrent_path) && fsutils::sameFiles(torrent_path, new_torrent_path)) {
      // Append hash to torrent name to make it unique
      new_torrent_path = exportPath.absoluteFilePath(h.name()+"-"+h.hash()+".torrent");
    }
    QFile::copy(torrent_path, new_torrent_path);
  }
}

void QBtSession::initializeAddTorrentParams(const QString &hash, add_torrent_params &p) {
  // Seeding mode
  // Skip checking and directly start seeding (new in libtorrent v0.15)
  if (TorrentTempData::isSeedingMode(hash))
    p.flags |= add_torrent_params::flag_seed_mode;
  else
    p.flags &= ~add_torrent_params::flag_seed_mode;

  // Preallocation mode
  if (preAllocateAll)
    p.storage_mode = storage_mode_allocate;
  else
    p.storage_mode = storage_mode_sparse;

  // Priorities
/*if (TorrentTempData::hasTempData(hash)) {
    std::vector<int> fp;
    TorrentTempData::getFilesPriority(hash, fp);
    if (!fp.empty()) {
      std::vector<boost::uint8_t> *fp_conv = new std::vector<boost::uint8_t>();
      for (uint i=0; i<fp.size(); ++i) {
        fp_conv->push_back(fp[i]);
      }
      p.file_priorities = fp_conv;
    }
  }*/

  // Start in pause
  p.flags |= add_torrent_params::flag_paused;
  p.flags &= ~add_torrent_params::flag_duplicate_is_error; // Already checked
  p.flags &= ~add_torrent_params::flag_auto_managed; // Because it is added in paused state
}

void QBtSession::loadTorrentTempData(QTorrentHandle &h, QString savePath, bool magnet) {
  qDebug("loadTorrentTempdata() - ENTER");
  const QString hash = h.hash();
  // Sequential download
  if (TorrentTempData::hasTempData(hash)) {
    // sequential download
    h.set_sequential_download(TorrentTempData::isSequential(hash));

    // The following is useless for newly added magnet
    if (!magnet) {
      // Files priorities
      vector<int> fp;
      TorrentTempData::getFilesPriority(hash, fp);
      h.prioritize_files(fp);

      // Prioritize first/last piece
      h.prioritize_first_last_piece(TorrentTempData::isSequential(hash));

      // Update file names
      const QStringList files_path = TorrentTempData::getFilesPath(hash);
      bool force_recheck = false;
      QDir  base_dir(h.save_path());
      if (files_path.size() == h.num_files()) {
        for (int i=0; i<h.num_files(); ++i) {
          const QString &path = files_path.at(i);
          if (!force_recheck && base_dir.exists(path))
            force_recheck = true;
          qDebug("Renaming file to %s", qPrintable(path));
          h.rename_file(i, path);
        }
        // Force recheck
        if (force_recheck) h.force_recheck();
      }
    }
  }
  // Save persistent data for new torrent
  qDebug("Saving torrent persistant data");
  if (defaultTempPath.isEmpty())
    TorrentPersistentData::instance().saveTorrentPersistentData(h, QString::null, magnet);
  else
    TorrentPersistentData::instance().saveTorrentPersistentData(h, fsutils::fromNativePath(savePath), magnet);
}

void QBtSession::mergeTorrents(QTorrentHandle& h_ex, const QString& magnet_uri)
{
  QList<QUrl> new_trackers = misc::magnetUriToTrackers(magnet_uri);
  bool trackers_added = false;
  foreach (const QUrl& new_tracker, new_trackers) {
    bool found = false;
    std::vector<announce_entry> existing_trackers = h_ex.trackers();
    foreach (const announce_entry& existing_tracker, existing_trackers) {
      if (new_tracker == QUrl(existing_tracker.url.c_str())) {
        found = true;
        break;
      }
    }

    if (!found) {
      h_ex.add_tracker(announce_entry(new_tracker.toString().toStdString()));
      trackers_added = true;
    }
  }
  if (trackers_added)
    Logger::instance()->addMessage(tr("Note: new trackers were added to the existing torrent."));
}

void QBtSession::mergeTorrents(QTorrentHandle &h_ex, boost::intrusive_ptr<torrent_info> t) {
  // Check if the torrent contains trackers or url seeds we don't know about
  // and add them
  if (!h_ex.is_valid()) return;
  std::vector<announce_entry> existing_trackers = h_ex.trackers();
  std::vector<announce_entry> new_trackers = t->trackers();
  bool trackers_added = false;
  foreach (const announce_entry& new_tracker, new_trackers) {
    std::string new_tracker_url = new_tracker.url;
    // Check if existing torrent has this tracker
    bool found = false;
    foreach (const announce_entry& existing_tracker, existing_trackers) {
      if (QUrl(new_tracker_url.c_str()) == QUrl(existing_tracker.url.c_str())) {
        found = true;
        break;
      }
    }

    if (!found) {
      h_ex.add_tracker(announce_entry(new_tracker_url));
      trackers_added = true;
    }
  }

  Logger* const logger = Logger::instance();
  if (trackers_added)
    logger->addMessage(tr("Note: new trackers were added to the existing torrent."));

  bool urlseeds_added = false;
  const QStringList old_urlseeds = h_ex.url_seeds();
  std::vector<web_seed_entry> new_urlseeds = t->web_seeds();

  std::vector<web_seed_entry>::iterator it = new_urlseeds.begin();
  std::vector<web_seed_entry>::iterator itend = new_urlseeds.end();
  for ( ; it != itend; ++it) {
    const QString new_url = misc::toQString(it->url.c_str());
    if (!old_urlseeds.contains(new_url)) {
      urlseeds_added = true;
      h_ex.add_url_seed(new_url);
    }
  }
  if (urlseeds_added)
    logger->addMessage(tr("Note: new URL seeds were added to the existing torrent."));
}

void QBtSession::exportTorrentFiles(QString path) {
  Q_ASSERT(m_torrentExportEnabled);
  QDir exportDir(path);
  if (!exportDir.exists()) {
    if (!exportDir.mkpath(exportDir.absolutePath())) {
      std::cerr << "Error: Could not create torrent export directory: " << qPrintable(exportDir.absolutePath()) << std::endl;
      return;
    }
  }
  QDir torrentBackup(fsutils::BTBackupLocation());
  std::vector<torrent_handle> handles = s->get_torrents();

  std::vector<torrent_handle>::iterator itr=handles.begin();
  std::vector<torrent_handle>::iterator itrend=handles.end();
  for ( ; itr != itrend; ++itr) {
    const QTorrentHandle h(*itr);
    if (!h.is_valid()) {
      std::cerr << "Torrent Export: torrent is invalid, skipping..." << std::endl;
      continue;
    }
    const QString src_path(torrentBackup.absoluteFilePath(h.hash()+".torrent"));
    if (QFile::exists(src_path)) {
      QString dst_path = exportDir.absoluteFilePath(h.name()+".torrent");
      if (QFile::exists(dst_path)) {
        if (!fsutils::sameFiles(src_path, dst_path)) {
          dst_path = exportDir.absoluteFilePath(h.name()+"-"+h.hash()+".torrent");
        } else {
          qDebug("Torrent Export: Destination file exists, skipping...");
          continue;
        }
      }
      qDebug("Export Torrent: %s -> %s", qPrintable(src_path), qPrintable(dst_path));
      QFile::copy(src_path, dst_path);
    } else {
      std::cerr << "Error: could not export torrent "<< qPrintable(h.hash()) << ", maybe it has not metadata yet." <<std::endl;
    }
  }
}

void QBtSession::setMaxConnectionsPerTorrent(int max) {
  qDebug() << Q_FUNC_INFO << max;
  // Apply this to all session torrents
  std::vector<torrent_handle> handles = s->get_torrents();

  std::vector<torrent_handle>::const_iterator it = handles.begin();
  std::vector<torrent_handle>::const_iterator itend = handles.end();
  for ( ; it != itend; ++it) {
    if (!it->is_valid())
      continue;
    try {
      it->set_max_connections(max);
    } catch(std::exception) {}
  }
}

void QBtSession::setMaxUploadsPerTorrent(int max) {
  qDebug() << Q_FUNC_INFO << max;
  // Apply this to all session torrents
  std::vector<torrent_handle> handles = s->get_torrents();

  std::vector<torrent_handle>::const_iterator it = handles.begin();
  std::vector<torrent_handle>::const_iterator itend = handles.end();
  for ( ; it != itend; ++it) {
    if (!it->is_valid())
      continue;
    try {
      it->set_max_uploads(max);
    } catch(std::exception) {}
  }
}

void QBtSession::enableUPnP(bool b) {
  Preferences* const pref = Preferences::instance();
  if (b) {
    qDebug("Enabling UPnP / NAT-PMP");
#if LIBTORRENT_VERSION_NUM < 10000
    m_upnp = s->start_upnp();
    m_natpmp = s->start_natpmp();
#else
    s->start_upnp();
    s->start_natpmp();
#endif
    // Use UPnP/NAT-PMP for Web UI too
    if (pref->isWebUiEnabled() && pref->useUPnPForWebUIPort()) {
      const qint16 port = pref->getWebUiPort();
#if LIBTORRENT_VERSION_NUM < 10000
      m_upnp->add_mapping(upnp::tcp, port, port);
      m_natpmp->add_mapping(natpmp::tcp, port, port);
#else
      s->add_port_mapping(session::tcp, port, port);
#endif
    }
  } else {
    qDebug("Disabling UPnP / NAT-PMP");
    s->stop_upnp();
    s->stop_natpmp();

#if LIBTORRENT_VERSION_NUM < 10000
    m_upnp = 0;
    m_natpmp = 0;
#endif
  }
}

void QBtSession::enableLSD(bool b) {
  if (b) {
    if (!LSDEnabled) {
      qDebug("Enabling Local Peer Discovery");
      s->start_lsd();
      LSDEnabled = true;
    }
  } else {
    if (LSDEnabled) {
      qDebug("Disabling Local Peer Discovery");
      s->stop_lsd();
      LSDEnabled = false;
    }
  }
}

void QBtSession::loadSessionState() {
  const QString state_path = fsutils::cacheLocation()+"/"+QString::fromUtf8("ses_state");
  if (!QFile::exists(state_path)) return;
  if (QFile(state_path).size() == 0) {
    // Remove empty invalid state file
    fsutils::forceRemove(state_path);
    return;
  }
  std::vector<char> in;
  lazy_entry e;
  libtorrent::error_code ec;
  misc::loadBencodedFile(state_path, in, e, ec);
  if (!ec)
    s->load_state(e);
}

void QBtSession::saveSessionState() {
  qDebug("Saving session state to disk...");
  const QString state_path = fsutils::cacheLocation()+"/"+QString::fromUtf8("ses_state");
  entry session_state;
  s->save_state(session_state);
  vector<char> out;
  bencode(back_inserter(out), session_state);
  QFile session_file(state_path);
  if (!out.empty() && session_file.open(QIODevice::WriteOnly)) {
    session_file.write(&out[0], out.size());
    session_file.close();
  }
}

// Enable DHT
void QBtSession::enableDHT(bool b) {
  Logger* const logger = Logger::instance();
  if (b) {
    if (!DHTEnabled) {
      try {
        qDebug() << "Starting DHT...";
        Q_ASSERT(!s->is_dht_running());
        s->start_dht();
        s->add_dht_router(std::make_pair(std::string("router.bittorrent.com"), 6881));
        s->add_dht_router(std::make_pair(std::string("router.utorrent.com"), 6881));
        s->add_dht_router(std::make_pair(std::string("dht.transmissionbt.com"), 6881));
        s->add_dht_router(std::make_pair(std::string("dht.aelitis.com"), 6881)); // Vuze
        DHTEnabled = true;
        logger->addMessage(tr("DHT support [ON]"), Log::INFO);
        qDebug("DHT enabled");
      }
      catch(std::exception &e) {
        qDebug("Could not enable DHT, reason: %s", e.what());
        logger->addMessage(tr("DHT support [OFF]. Reason: %1").arg(misc::toQStringU(e.what())), Log::CRITICAL);
      }
    }
  }
  else {
    if (DHTEnabled) {
      DHTEnabled = false;
      s->stop_dht();
      logger->addMessage(tr("DHT support [OFF]"), Log::INFO);
      qDebug("DHT disabled");
    }
  }
}

qreal QBtSession::getRealRatio(const libtorrent::torrent_status &status) const {
  libtorrent::size_type all_time_upload = status.all_time_upload;
  libtorrent::size_type all_time_download = status.all_time_download;
  libtorrent::size_type total_done = status.total_done;

  if (all_time_download < total_done) {
    // We have more data on disk than we downloaded
    // either because the user imported the file
    // or because of crash the download histroy was lost.
    // Otherwise will get weird ratios
    // eg when downloaded 1KB and uploaded 700MB of a
    // 700MB torrent.
    all_time_download = total_done;
  }

  if (all_time_download == 0) {
    if (all_time_upload == 0)
      return 0.0;
    return MAX_RATIO+1;
  }

  qreal ratio = all_time_upload / (float) all_time_download;
  Q_ASSERT(ratio >= 0.);
  if (ratio > MAX_RATIO)
    ratio = MAX_RATIO;
  return ratio;
}

// Called periodically
void QBtSession::saveTempFastResumeData() {
  std::vector<torrent_handle> torrents =  s->get_torrents();

  std::vector<torrent_handle>::iterator torrentIT = torrents.begin();
  std::vector<torrent_handle>::iterator torrentITend = torrents.end();
  for ( ; torrentIT != torrentITend; ++torrentIT) {
    QTorrentHandle h = QTorrentHandle(*torrentIT);
    try {
      if (!h.is_valid() || !h.has_metadata() /*|| h.is_seed() || h.is_paused()*/) continue;
      if (!h.need_save_resume_data()) continue;
      if (h.state() == torrent_status::checking_files || h.state() == torrent_status::queued_for_checking || h.has_error()) continue;
      qDebug("Saving fastresume data for %s", qPrintable(h.name()));
      h.save_resume_data();
    }catch(std::exception &e) {}
  }
}

// Only save fast resume data for unfinished and unpaused torrents (Optimization)
// Called on exit
void QBtSession::saveFastResumeData() {
  qDebug("Saving fast resume data...");
  // Stop listening for alerts
  resumeDataTimer.stop();
  int num_resume_data = 0;
  // Pause session
  s->pause();
  std::vector<torrent_handle> torrents =  s->get_torrents();

  std::vector<torrent_handle>::iterator torrentIT = torrents.begin();
  std::vector<torrent_handle>::iterator torrentITend = torrents.end();
  for ( ; torrentIT != torrentITend; ++torrentIT) {
    QTorrentHandle h = QTorrentHandle(*torrentIT);
    if (!h.is_valid())
      continue;
    try {
      if (isQueueingEnabled())
        TorrentPersistentData::instance().savePriority(h);
      if (!h.has_metadata())
        continue;
      // Actually with should save fast resume data for paused files too
      //if (h.is_paused()) continue;
      if (h.state() == torrent_status::checking_files || h.state() == torrent_status::queued_for_checking || h.has_error()) continue;
      h.save_resume_data();
      ++num_resume_data;
    } catch(libtorrent::invalid_handle&) {}
  }
  while (num_resume_data > 0) {
    std::vector<alert*> alerts;
    m_alertDispatcher->getPendingAlerts(alerts, 30*1000);
    if (alerts.empty()) {
      std::cerr << " aborting with " << num_resume_data << " outstanding "
                   "torrents to save resume data for" << std::endl;
      break;
    }

    for (std::vector<alert*>::const_iterator i = alerts.begin(), end = alerts.end(); i != end; ++i)
    {
      alert const* a = *i;
      // Saving fastresume data can fail
      save_resume_data_failed_alert const* rda = dynamic_cast<save_resume_data_failed_alert const*>(a);
      if (rda) {
        --num_resume_data;
        try {
          // Remove torrent from session
          if (rda->handle.is_valid())
            s->remove_torrent(rda->handle);
        }catch(libtorrent::libtorrent_exception) {}
        delete a;
        continue;
      }
      save_resume_data_alert const* rd = dynamic_cast<save_resume_data_alert const*>(a);
      if (!rd) {
        delete a;
        continue;
      }
      // Saving fast resume data was successful
      --num_resume_data;
      if (!rd->resume_data) {
        delete a;
        continue;
      }
      QDir torrentBackup(fsutils::BTBackupLocation());
      const QTorrentHandle h(rd->handle);
      if (!h.is_valid()) {
        delete a;
        continue;
      }
      try {
        // Remove old fastresume file if it exists
        backupPersistentData(h.hash(), rd->resume_data);
        vector<char> out;
        bencode(back_inserter(out), *rd->resume_data);
        const QString filepath = torrentBackup.absoluteFilePath(h.hash()+".fastresume");
        QFile resume_file(filepath);
        if (resume_file.exists())
          fsutils::forceRemove(filepath);
        if (!out.empty() && resume_file.open(QIODevice::WriteOnly)) {
          resume_file.write(&out[0], out.size());
          resume_file.close();
        }
        // Remove torrent from session
        s->remove_torrent(rd->handle);
      } catch(libtorrent::invalid_handle&) {}

      delete a;
    }
  }
}

bool QBtSession::isFilePreviewPossible(const QString &hash) const {
  // See if there are supported files in the torrent
  const QTorrentHandle h = getTorrentHandle(hash);
  if (!h.is_valid() || !h.has_metadata()) {
    return false;
  }
  const unsigned int nbFiles = h.num_files();
  for (unsigned int i=0; i<nbFiles; ++i) {
    const QString extension = fsutils::fileExtension(h.filename_at(i));
    if (misc::isPreviewable(extension))
      return true;
  }
  return false;
}

void QBtSession::addTorrentsFromScanFolder(QStringList &pathList)
{
    foreach (const QString &file, pathList) {
        qDebug("File %s added", qPrintable(file));
        if (file.endsWith(".magnet")) {
            QFile f(file);
            if (!f.open(QIODevice::ReadOnly)) {
                qDebug("Failed to open magnet file: %s", qPrintable(f.errorString()));
            } else {
                const QString link = QString::fromLocal8Bit(f.readAll());
                addMagnetUri(link, false, true, file);
                f.remove();
            }
            continue;
        }
        try {
            std::vector<char> buffer;
            lazy_entry entry;
            libtorrent::error_code ec;
            misc::loadBencodedFile(file, buffer, entry, ec);
            torrent_info t(entry);
            if (t.is_valid())
                addTorrent(file, true);
        } catch(std::exception&) {
            qDebug("Ignoring incomplete torrent file: %s", qPrintable(file));
        }
    }
}

void QBtSession::setDefaultSavePath(const QString &savepath) {
  if (savepath.isEmpty())
    return;

  defaultSavePath = fsutils::fromNativePath(savepath);
}

void QBtSession::setDefaultTempPath(const QString &temppath) {
  if (QDir(defaultTempPath) == QDir(temppath))
    return;

  if (temppath.isEmpty()) {
    // Disabling temp dir
    // Moving all torrents to their destination folder
    std::vector<torrent_handle> torrents = s->get_torrents();

    std::vector<torrent_handle>::iterator torrentIT = torrents.begin();
    std::vector<torrent_handle>::iterator torrentITend = torrents.end();
    for ( ; torrentIT != torrentITend; ++torrentIT) {
      QTorrentHandle h = QTorrentHandle(*torrentIT);
      if (!h.is_valid()) continue;
      h.move_storage(getSavePath(h.hash()));
    }
  } else {
    qDebug("Enabling default temp path...");
    // Moving all downloading torrents to temporary save path
    std::vector<torrent_handle> torrents = s->get_torrents();

    std::vector<torrent_handle>::iterator torrentIT = torrents.begin();
    std::vector<torrent_handle>::iterator torrentITend = torrents.end();
    for ( ; torrentIT != torrentITend; ++torrentIT) {
      QTorrentHandle h = QTorrentHandle(*torrentIT);
      if (!h.is_valid()) continue;
      if (!h.is_seed()) {
        qDebug("Moving torrent to its temp save path: %s", qPrintable(temppath));
        h.move_storage(temppath);
      }
    }
  }
  defaultTempPath = fsutils::fromNativePath(temppath);
}

void QBtSession::appendqBextensionToTorrent(const QTorrentHandle &h, bool append) {
  if (!h.is_valid() || !h.has_metadata()) return;
  std::vector<size_type> fp;
  h.file_progress(fp);
  for (int i=0; i<h.num_files(); ++i) {
    if (append) {
      const qulonglong file_size = h.filesize_at(i);
      if (file_size > 0 && (fp[i]/(double)file_size) < 1.) {
        const QString name = h.filepath_at(i);
        if (!name.endsWith(".!qB")) {
          const QString new_name = name+".!qB";
          qDebug("Renaming %s to %s", qPrintable(name), qPrintable(new_name));
          h.rename_file(i, new_name);
        }
      }
    } else {
      QString name = h.filepath_at(i);
      if (name.endsWith(".!qB")) {
        const QString old_name = name;
        name.chop(4);
        qDebug("Renaming %s to %s", qPrintable(old_name), qPrintable(name));
        h.rename_file(i, name);
      }
    }
  }
}

void QBtSession::changeLabelInTorrentSavePath(const QTorrentHandle &h, QString old_label, QString new_label) {
  if (!h.is_valid()) return;
  if (!appendLabelToSavePath) return;
  QString old_save_path = fsutils::fromNativePath(TorrentPersistentData::instance().getSavePath(h.hash()));
  if (!old_save_path.startsWith(defaultSavePath)) return;
  QString new_save_path = fsutils::updateLabelInSavePath(defaultSavePath, old_save_path, old_label, new_label);
  if (new_save_path != old_save_path) {
    // Move storage
    qDebug("Moving storage to %s", qPrintable(new_save_path));
    QDir().mkpath(new_save_path);
    h.move_storage(new_save_path);
  }
}

void QBtSession::appendLabelToTorrentSavePath(const QTorrentHandle& h) {
  if (!h.is_valid()) return;
  const QString label = TorrentPersistentData::instance().getLabel(h.hash());
  if (label.isEmpty()) return;
  // Current save path
  QString old_save_path = fsutils::fromNativePath(TorrentPersistentData::instance().getSavePath(h.hash()));
  QString new_save_path = fsutils::updateLabelInSavePath(defaultSavePath, old_save_path, "", label);
  if (old_save_path != new_save_path) {
    // Move storage
    QDir().mkpath(new_save_path);
    h.move_storage(new_save_path);
  }
}

void QBtSession::setAppendLabelToSavePath(bool append) {
  if (appendLabelToSavePath != append) {
    appendLabelToSavePath = !appendLabelToSavePath;
    if (appendLabelToSavePath) {
      // Move torrents storage to sub folder with label name
      std::vector<torrent_handle> torrents = s->get_torrents();

      std::vector<torrent_handle>::iterator torrentIT = torrents.begin();
      std::vector<torrent_handle>::iterator torrentITend = torrents.end();
      for ( ; torrentIT != torrentITend; ++torrentIT) {
        QTorrentHandle h = QTorrentHandle(*torrentIT);
        appendLabelToTorrentSavePath(h);
      }
    }
  }
}

void QBtSession::setAppendqBExtension(bool append) {
  if (appendqBExtension != append) {
    appendqBExtension = !appendqBExtension;
    // append or remove .!qB extension for incomplete files
    std::vector<torrent_handle> torrents = s->get_torrents();

    std::vector<torrent_handle>::iterator torrentIT = torrents.begin();
    std::vector<torrent_handle>::iterator torrentITend = torrents.end();
    for ( ; torrentIT != torrentITend; ++torrentIT) {
      QTorrentHandle h = QTorrentHandle(*torrentIT);
      appendqBextensionToTorrent(h, appendqBExtension);
    }
  }
}

// Set the ports range in which is chosen the port the Bittorrent
// session will listen to
void QBtSession::setListeningPort(int port) {
  qDebug() << Q_FUNC_INFO << port;
  Preferences* const pref = Preferences::instance();
  Logger* const logger = Logger::instance();
  std::pair<int,int> ports(port, port);
  libtorrent::error_code ec;
  const QString iface_name = pref->getNetworkInterface();
  const bool listen_ipv6 = pref->getListenIPv6();
  if (iface_name.isEmpty()) {
    logger->addMessage(tr("qBittorrent is trying to listen on any interface port: %1", "e.g: qBittorrent is trying to listen on any interface port: TCP/6881").arg(QString::number(port)), Log::INFO);
    if (listen_ipv6)
      s->listen_on(ports, ec, "::", session::listen_no_system_port);
    else
      s->listen_on(ports, ec, "0.0.0.0", session::listen_no_system_port);

    if (ec)
      logger->addMessage(tr("qBittorrent failed to listen on any interface port: %1. Reason: %2", "e.g: qBittorrent failed to listen on any interface port: TCP/6881. Reason: no such interface" ).arg(QString::number(port)).arg(misc::toQStringU(ec.message())), Log::CRITICAL);

    return;
  }
  // Attempt to listen on provided interface
  const QNetworkInterface network_iface = QNetworkInterface::interfaceFromName(iface_name);
  if (!network_iface.isValid()) {
    qDebug("Invalid network interface: %s", qPrintable(iface_name));
    logger->addMessage(tr("The network interface defined is invalid: %1").arg(iface_name), Log::CRITICAL);
    return;
  }
  QString ip;
  qDebug("This network interface has %d IP addresses", network_iface.addressEntries().size());
  foreach (const QNetworkAddressEntry &entry, network_iface.addressEntries()) {
    if ((!listen_ipv6 && (entry.ip().protocol() == QAbstractSocket::IPv6Protocol))
        || (listen_ipv6 && (entry.ip().protocol() == QAbstractSocket::IPv4Protocol)))
      continue;
    qDebug("Trying to listen on IP %s (%s)", qPrintable(entry.ip().toString()), qPrintable(iface_name));
    s->listen_on(ports, ec, entry.ip().toString().toLatin1().constData(), session::listen_no_system_port);
    if (!ec) {
      ip = entry.ip().toString();
      logger->addMessage(tr("qBittorrent is trying to listen on interface %1 port: %2", "e.g: qBittorrent is trying to listen on interface 192.168.0.1 port: TCP/6881").arg(ip).arg(QString::number(port)), Log::INFO);
      return;
    }
  }
  logger->addMessage(tr("qBittorrent didn't find an %1 local address to listen on", "qBittorrent didn't find an IPv4 local address to listen on").arg(listen_ipv6 ? "IPv6" : "IPv4"), Log::CRITICAL);
}

// Set download rate limit
// -1 to disable
void QBtSession::setDownloadRateLimit(long rate) {
  qDebug() << Q_FUNC_INFO << rate;
  Q_ASSERT(rate == -1 || rate >= 0);
  session_settings settings = s->settings();
  settings.download_rate_limit = rate;
  s->set_settings(settings);
}

// Set upload rate limit
// -1 to disable
void QBtSession::setUploadRateLimit(long rate) {
  qDebug() << Q_FUNC_INFO << rate;
  Q_ASSERT(rate == -1 || rate >= 0);
  session_settings settings = s->settings();
  settings.upload_rate_limit = rate;
  s->set_settings(settings);
}

// Torrents will a ratio superior to the given value will
// be automatically deleted
void QBtSession::setGlobalMaxRatio(qreal ratio) {
  if (ratio < 0) ratio = -1.;
  if (global_ratio_limit != ratio) {
    global_ratio_limit = ratio;
    qDebug("* Set global deleteRatio to %.1f", global_ratio_limit);
    updateRatioTimer();
  }
}

void QBtSession::setMaxRatioPerTorrent(const QString &hash, qreal ratio)
{
  if (ratio < 0)
    ratio = -1;
  if (ratio > MAX_RATIO)
    ratio = MAX_RATIO;
  qDebug("* Set individual max ratio for torrent %s to %.1f.",
         qPrintable(hash), ratio);
  TorrentPersistentData::instance().setRatioLimit(hash, ratio);
  updateRatioTimer();
}

void QBtSession::removeRatioPerTorrent(const QString &hash)
{
  qDebug("* Remove individual max ratio for torrent %s.", qPrintable(hash));
  TorrentPersistentData::instance().setRatioLimit(hash, TorrentPersistentData::USE_GLOBAL_RATIO);
  updateRatioTimer();
}

qreal QBtSession::getMaxRatioPerTorrent(const QString &hash, bool *usesGlobalRatio) const
{
  qreal ratio_limit = TorrentPersistentData::instance().getRatioLimit(hash);
  if (ratio_limit == TorrentPersistentData::USE_GLOBAL_RATIO) {
    ratio_limit = global_ratio_limit;
    if (usesGlobalRatio)
      *usesGlobalRatio = true;
  } else {
    if (usesGlobalRatio)
      *usesGlobalRatio = false;
  }
  return ratio_limit;
}

void QBtSession::updateRatioTimer()
{
  if (global_ratio_limit == -1 && !TorrentPersistentData::instance().hasPerTorrentRatioLimit()) {
    if (BigRatioTimer->isActive())
      BigRatioTimer->stop();
  } else if (!BigRatioTimer->isActive()) {
    BigRatioTimer->start();
  }
}

// Enable IP Filtering
void QBtSession::enableIPFilter(const QString &filter_path, bool force) {
  qDebug("Enabling IPFiler");
  if (!filterParser) {
    filterParser = new FilterParserThread(this, s);
    connect(filterParser.data(), SIGNAL(IPFilterParsed(int)), SLOT(handleIPFilterParsed(int)));
    connect(filterParser.data(), SIGNAL(IPFilterError()), SLOT(handleIPFilterError()));
  }
  if (filterPath.isEmpty() || filterPath != fsutils::fromNativePath(filter_path) || force) {
    filterPath = fsutils::fromNativePath(filter_path);
    filterParser->processFilterFile(fsutils::fromNativePath(filter_path));
  }
}

// Disable IP Filtering
void QBtSession::disableIPFilter() {
  qDebug("Disabling IPFilter");
  s->set_ip_filter(ip_filter());
  if (filterParser) {
    disconnect(filterParser.data(), 0, this, 0);
    delete filterParser;
  }
  filterPath = "";
}

void QBtSession::recursiveTorrentDownload(const QTorrentHandle &h)
{
    try {
        for (int i=0; i<h.num_files(); ++i) {
            const QString torrent_relpath = h.filepath_at(i);
            if (torrent_relpath.endsWith(".torrent")) {
                Logger::instance()->addMessage(tr("Recursive download of file %1 embedded in torrent %2", "Recursive download of test.torrent embedded in torrent test2").arg(fsutils::toNativePath(torrent_relpath)).arg(h.name()));
                const QString torrent_fullpath = h.save_path()+"/"+torrent_relpath;

                std::vector<char> buffer;
                lazy_entry entry;
                libtorrent::error_code ec;
                misc::loadBencodedFile(torrent_fullpath, buffer, entry, ec);
                boost::intrusive_ptr<torrent_info> t = new torrent_info(entry);
                const QString sub_hash = misc::toQString(t->info_hash());
                // Passing the save path along to the sub torrent file
                TorrentTempData::setSavePath(sub_hash, h.save_path());
                addTorrent(torrent_fullpath);
            }
        }
    }
    catch(std::exception&) {
        qDebug("Caught error loading torrent");
    }
}

void QBtSession::autoRunExternalProgram(const QTorrentHandle &h) {
  if (!h.is_valid()) return;
  QString program = Preferences::instance()->getAutoRunProgram().trimmed();
  if (program.isEmpty()) return;
  // Replace %f by torrent path
  QString torrent_path;
  if (h.num_files() == 1)
    torrent_path = h.firstFileSavePath();
  else
    torrent_path = h.save_path();
  program.replace("%f", torrent_path);
  // Replace %n by torrent name
  program.replace("%n", h.name());
  QProcess::startDetached(program);
}

void QBtSession::sendNotificationEmail(const QTorrentHandle &h) {
  libtorrent::torrent_status status = h.status(torrent_handle::query_accurate_download_counters);
  // Prepare mail content
  QString content = tr("Torrent name: %1").arg(h.name()) + "\n";
  content += tr("Torrent size: %1").arg(misc::friendlyUnit(status.total_wanted)) + "\n";
  content += tr("Save path: %1").arg(TorrentPersistentData::instance().getSavePath(h.hash())) + "\n\n";
  content += tr("The torrent was downloaded in %1.", "The torrent was downloaded in 1 hour and 20 seconds").arg(misc::userFriendlyDuration(status.active_time)) + "\n\n\n";
  content += tr("Thank you for using qBittorrent.") + "\n";
  // Send the notification email
  Smtp *sender = new Smtp(this);
  sender->sendMail("notification@qbittorrent.org", Preferences::instance()->getMailNotificationEmail(), tr("[qBittorrent] %1 has finished downloading").arg(h.name()), content);
}

// Read alerts sent by the Bittorrent session
void QBtSession::readAlerts() {

  typedef std::vector<alert*> alerts_t;
  alerts_t alerts;
  m_alertDispatcher->getPendingAlertsNoWait(alerts);

  for (alerts_t::const_iterator i = alerts.begin(), end = alerts.end(); i != end; ++i) {
    handleAlert(*i);
    delete *i;
  }
}

void QBtSession::handleAlert(libtorrent::alert* a) {
  try {
    switch (a->type()) {
    case torrent_finished_alert::alert_type:
      handleTorrentFinishedAlert(static_cast<torrent_finished_alert*>(a));
      break;
    case save_resume_data_alert::alert_type:
      handleSaveResumeDataAlert(static_cast<save_resume_data_alert*>(a));
      break;
    case file_renamed_alert::alert_type:
      handleFileRenamedAlert(static_cast<file_renamed_alert*>(a));
      break;
    case torrent_deleted_alert::alert_type:
      handleTorrentDeletedAlert(static_cast<torrent_deleted_alert*>(a));
      break;
    case storage_moved_alert::alert_type:
      handleStorageMovedAlert(static_cast<storage_moved_alert*>(a));
      break;
    case storage_moved_failed_alert::alert_type:
      handleStorageMovedFailedAlert(static_cast<storage_moved_failed_alert*>(a));
      break;
    case metadata_received_alert::alert_type:
      handleMetadataReceivedAlert(static_cast<metadata_received_alert*>(a));
      break;
    case file_error_alert::alert_type:
      handleFileErrorAlert(static_cast<file_error_alert*>(a));
      break;
    case file_completed_alert::alert_type:
      handleFileCompletedAlert(static_cast<file_completed_alert*>(a));
      break;
    case torrent_paused_alert::alert_type:
      handleTorrentPausedAlert(static_cast<torrent_paused_alert*>(a));
      break;
    case tracker_error_alert::alert_type:
      handleTrackerErrorAlert(static_cast<tracker_error_alert*>(a));
      break;
    case tracker_reply_alert::alert_type:
      handleTrackerReplyAlert(static_cast<tracker_reply_alert*>(a));
      break;
    case tracker_warning_alert::alert_type:
      handleTrackerWarningAlert(static_cast<tracker_warning_alert*>(a));
      break;
    case portmap_error_alert::alert_type:
      handlePortmapWarningAlert(static_cast<portmap_error_alert*>(a));
      break;
    case portmap_alert::alert_type:
      handlePortmapAlert(static_cast<portmap_alert*>(a));
      break;
    case peer_blocked_alert::alert_type:
      handlePeerBlockedAlert(static_cast<peer_blocked_alert*>(a));
      break;
    case peer_ban_alert::alert_type:
      handlePeerBanAlert(static_cast<peer_ban_alert*>(a));
      break;
    case fastresume_rejected_alert::alert_type:
      handleFastResumeRejectedAlert(static_cast<fastresume_rejected_alert*>(a));
      break;
    case url_seed_alert::alert_type:
      handleUrlSeedAlert(static_cast<url_seed_alert*>(a));
      break;
    case listen_succeeded_alert::alert_type:
      handleListenSucceededAlert(static_cast<listen_succeeded_alert*>(a));
      break;
    case listen_failed_alert::alert_type:
      handleListenFailedAlert(static_cast<listen_failed_alert*>(a));
      break;
    case torrent_checked_alert::alert_type:
      handleTorrentCheckedAlert(static_cast<torrent_checked_alert*>(a));
      break;
    case external_ip_alert::alert_type:
      handleExternalIPAlert(static_cast<external_ip_alert*>(a));
      break;
    case state_update_alert::alert_type:
      handleStateUpdateAlert(static_cast<state_update_alert*>(a));
      break;
    case stats_alert::alert_type:
      handleStatsAlert(static_cast<stats_alert*>(a));
      break;
    }
  } catch (const std::exception& e) {
    qWarning() << "Caught exception in readAlerts(): " << misc::toQStringU(e.what());
  }
}

void QBtSession::handleTorrentFinishedAlert(libtorrent::torrent_finished_alert* p) {
  QTorrentHandle h(p->handle);
  if (h.is_valid()) {
    const QString hash = h.hash();
    qDebug("Got a torrent finished alert for %s", qPrintable(h.name()));
    // Remove .!qB extension if necessary
    if (appendqBExtension)
      appendqBextensionToTorrent(h, false);

    const bool was_already_seeded = TorrentPersistentData::instance().isSeed(hash);
    qDebug("Was already seeded: %d", was_already_seeded);
    if (!was_already_seeded) {
      h.save_resume_data();
      qDebug("Checking if the torrent contains torrent files to download");
      // Check if there are torrent files inside
      for (int i=0; i<h.num_files(); ++i) {
        const QString torrent_relpath = h.filepath_at(i);
        qDebug() << "File path:" << torrent_relpath;
        if (torrent_relpath.endsWith(".torrent", Qt::CaseInsensitive)) {
          qDebug("Found possible recursive torrent download.");
          const QString torrent_fullpath = h.save_path()+"/"+torrent_relpath;
          qDebug("Full subtorrent path is %s", qPrintable(torrent_fullpath));
          try {
              std::vector<char> buffer;
              lazy_entry entry;
              libtorrent::error_code ec;
              misc::loadBencodedFile(torrent_fullpath, buffer, entry, ec);
              boost::intrusive_ptr<torrent_info> t = new torrent_info(entry);
              if (t->is_valid()) {
                  qDebug("emitting recursiveTorrentDownloadPossible()");
                  emit recursiveTorrentDownloadPossible(h);
                  break;
              }
          }
          catch(std::exception&) {
              qDebug("Caught error loading torrent");
              Logger::instance()->addMessage(tr("Unable to decode %1 torrent file.").arg(fsutils::toNativePath(torrent_fullpath)), Log::CRITICAL);
          }
        }
      }
      // Move to download directory if necessary
      if (!defaultTempPath.isEmpty()) {
        // Check if directory is different
        const QDir current_dir(h.save_path());
        const QDir save_dir(getSavePath(hash));
        if (current_dir != save_dir) {
          qDebug("Moving torrent from the temp folder");
          h.move_storage(save_dir.absolutePath());
        }
      }
      // Remember finished state
      qDebug("Saving seed status");
      TorrentPersistentData::instance().saveSeedStatus(h);
      // Recheck if the user asked to
      Preferences* const pref = Preferences::instance();
      if (pref->recheckTorrentsOnCompletion()) {
        h.force_recheck();
      }
      qDebug("Emitting finishedTorrent() signal");
      emit finishedTorrent(h);
      qDebug("Received finished alert for %s", qPrintable(h.name()));
#ifndef DISABLE_GUI
      bool will_shutdown = (pref->shutdownWhenDownloadsComplete() ||
                            pref->shutdownqBTWhenDownloadsComplete() ||
                            pref->suspendWhenDownloadsComplete() ||
                            pref->hibernateWhenDownloadsComplete())
          && !hasDownloadingTorrents();
#else
      bool will_shutdown = false;
#endif
      // AutoRun program
      if (pref->isAutoRunEnabled())
        autoRunExternalProgram(h);
      // Move .torrent file to another folder
      if (pref->isFinishedTorrentExportEnabled())
          exportTorrentFile(h, FinishedTorrentExportFolder);
      // Mail notification
      if (pref->isMailNotificationEnabled())
        sendNotificationEmail(h);
#ifndef DISABLE_GUI
      // Auto-Shutdown
      if (will_shutdown) {
        bool suspend = pref->suspendWhenDownloadsComplete();
        bool hibernate = pref->hibernateWhenDownloadsComplete();
        bool shutdown = pref->shutdownWhenDownloadsComplete();
        // Confirm shutdown
        shutDownAction action = NO_SHUTDOWN;

        if (suspend)
          action = SUSPEND_COMPUTER;
        else if (hibernate)
          action = HIBERNATE_COMPUTER;
        else if (shutdown)
          action = SHUTDOWN_COMPUTER;
        if (!ShutdownConfirmDlg::askForConfirmation(action))
          return;

        // Actually shut down
        if (suspend || hibernate || shutdown) {
          qDebug("Preparing for auto-shutdown because all downloads are complete!");
          // Disabling it for next time
          pref->setShutdownWhenDownloadsComplete(false);
          pref->setSuspendWhenDownloadsComplete(false);
          pref->setHibernateWhenDownloadsComplete(false);
          // Make sure preferences are synced before exiting
          m_shutdownAct = action;
        }
        qDebug("Exiting the application");
        qApp->exit();
        return;
      }
#endif // DISABLE_GUI
    }
  }
}

void QBtSession::handleSaveResumeDataAlert(libtorrent::save_resume_data_alert* p) {
  const QDir torrentBackup(fsutils::BTBackupLocation());
  const QTorrentHandle h(p->handle);
  if (h.is_valid() && p->resume_data) {
    const QString filepath = torrentBackup.absoluteFilePath(h.hash()+".fastresume");
    QFile resume_file(filepath);
    if (resume_file.exists())
      fsutils::forceRemove(filepath);
    qDebug("Saving fastresume data in %s", qPrintable(filepath));
    backupPersistentData(h.hash(), p->resume_data);
    vector<char> out;
    bencode(back_inserter(out), *p->resume_data);
    if (!out.empty() && resume_file.open(QIODevice::WriteOnly)) {
      resume_file.write(&out[0], out.size());
      resume_file.close();
    }
  }
}

void QBtSession::handleFileRenamedAlert(libtorrent::file_renamed_alert* p) {
  QTorrentHandle h(p->handle);
  if (h.is_valid()) {
    if (h.num_files() > 1) {
      // Check if folders were renamed
      QStringList old_path_parts = h.orig_filepath_at(p->index).split("/");
      old_path_parts.removeLast();
      QString old_path = old_path_parts.join("/");
      QStringList new_path_parts = fsutils::fromNativePath(misc::toQStringU(p->name)).split("/");
      new_path_parts.removeLast();
      if (!new_path_parts.isEmpty() && old_path != new_path_parts.join("/")) {
        qDebug("Old_path(%s) != new_path(%s)", qPrintable(old_path), qPrintable(new_path_parts.join("/")));
        old_path = h.save_path()+"/"+old_path;
        qDebug("Detected folder renaming, attempt to delete old folder: %s", qPrintable(old_path));
        QDir().rmpath(old_path);
      }
    } else {
      // Single-file torrent
      // Renaming a file corresponds to changing the save path
      emit savePathChanged(h);
    }
  }
}

void QBtSession::handleTorrentDeletedAlert(libtorrent::torrent_deleted_alert* p) {
  qDebug("A torrent was deleted from the hard disk, attempting to remove the root folder too...");
  QString hash = misc::toQString(p->info_hash);
  if (!hash.isEmpty()) {
    if (savePathsToRemove.contains(hash)) {
      const QString dirpath = savePathsToRemove.take(hash);
      qDebug() << "Removing save path: " << dirpath << "...";
      bool ok = fsutils::smartRemoveEmptyFolderTree(dirpath);
      Q_UNUSED(ok);
      qDebug() << "Folder was removed: " << ok;
    }
  } else {
    // Fallback
    qDebug() << "hash is empty, use fallback to remove save path";
    foreach (const QString& key, savePathsToRemove.keys()) {
      // Attempt to delete
      if (QDir().rmdir(savePathsToRemove[key])) {
        savePathsToRemove.remove(key);
      }
    }
  }
}

void QBtSession::handleStorageMovedAlert(libtorrent::storage_moved_alert* p) {
  QTorrentHandle h(p->handle);
  if (!h.is_valid()) {
    qWarning("invalid handle received in storage_moved_alert");
    return;
  }

  QString hash = h.hash();

  if (!TorrentTempData::isMoveInProgress(hash)) {
    qWarning("unexpected storage_moved_alert received");
    return;
  }

  QString new_save_path = fsutils::fromNativePath(misc::toQStringU(p->path.c_str()));
  if (new_save_path != fsutils::fromNativePath(TorrentTempData::getNewPath(hash))) {
    qWarning("new path received in handleStorageMovedAlert() doesn't match a path in a queue");
    return;
  }

  QString oldPath = fsutils::fromNativePath(TorrentTempData::getOldPath(hash));

  qDebug("Torrent is successfully moved from %s to %s", qPrintable(oldPath), qPrintable(new_save_path));

  // Attempt to remove old folder if empty
  QDir old_save_dir(oldPath);
  if (old_save_dir != QDir(defaultSavePath) && old_save_dir != QDir(defaultTempPath)) {
    qDebug("Attempting to remove %s", qPrintable(oldPath));
    QDir().rmpath(oldPath);
  }
  if (defaultTempPath.isEmpty() || !new_save_path.startsWith(defaultTempPath)) {
    qDebug("Storage has been moved, updating save path to %s", qPrintable(new_save_path));
    TorrentPersistentData::instance().saveSavePath(h.hash(), new_save_path);
  }
  emit savePathChanged(h);
  //h.force_recheck();

  QString queued = TorrentTempData::getQueuedPath(hash);
  if (!queued.isEmpty()) {
    TorrentTempData::finishMove(hash);
    h.move_storage(queued);
  }
  else {
    TorrentTempData::finishMove(hash);
  }
}

void QBtSession::handleStorageMovedFailedAlert(libtorrent::storage_moved_failed_alert* p) {

  QTorrentHandle h(p->handle);
  if (!h.is_valid()) {
    qWarning("invalid handle received in storage_moved_failed_alert");
    return;
  }

  QString hash = h.hash();

  if (!TorrentTempData::isMoveInProgress(hash)) {
    qWarning("unexpected storage_moved_alert received");
    return;
  }

  Logger* const logger = Logger::instance();
  logger->addMessage(tr("Could not move torrent: '%1'. Reason: %2").arg(h.name()).arg(misc::toQStringU(p->message())), Log::CRITICAL);

  QString queued = TorrentTempData::getQueuedPath(hash);
  if (!queued.isEmpty()) {
    TorrentTempData::finishMove(hash);
    logger->addMessage(tr("Attempting to move torrent: '%1' to path: '%2'.").arg(h.name()).arg(fsutils::toNativePath(queued)));
    h.move_storage(queued);
  }
  else {
    TorrentTempData::finishMove(hash);
  }
}

void QBtSession::handleMetadataReceivedAlert(libtorrent::metadata_received_alert* p) {
  QTorrentHandle h(p->handle);
  Preferences* const pref = Preferences::instance();
  if (h.is_valid()) {
    QString hash(h.hash());
    if (HiddenData::hasData(hash)) {
      HiddenData::gotMetadata(hash);
      if (pref->isQueueingSystemEnabled()) {
        //Internally decrease the queue limits to ensure that that other queued items aren't started
        libtorrent::session_settings sessionSettings(s->settings());
        int max_downloading = pref->getMaxActiveDownloads();
        int max_active = pref->getMaxActiveTorrents();
        if (max_downloading > -1)
          sessionSettings.active_downloads = max_downloading + HiddenData::getDownloadingSize();
        else
          sessionSettings.active_downloads = max_downloading;
        if (max_active > -1)
          sessionSettings.active_limit = max_active + HiddenData::getDownloadingSize();
        else
          sessionSettings.active_limit = max_active;
        s->set_settings(sessionSettings);
      }
      h.pause();
    }
    qDebug("Received metadata for %s", qPrintable(h.hash()));
    // Save metadata
    const QDir torrentBackup(fsutils::BTBackupLocation());
    if (!QFile::exists(torrentBackup.absoluteFilePath(h.hash()+QString(".torrent"))))
      h.save_torrent_file(torrentBackup.absoluteFilePath(h.hash()+QString(".torrent")));
    // Copy the torrent file to the export folder
    if (m_torrentExportEnabled)
      exportTorrentFile(h);
    // Append .!qB to incomplete files
    if (appendqBExtension)
      appendqBextensionToTorrent(h, true);

    if (!HiddenData::hasData(hash))
      emit metadataReceived(h);
    else
      emit metadataReceivedHidden(h);

    if (h.is_paused() && !HiddenData::hasData(hash)) {
      // XXX: Unfortunately libtorrent-rasterbar does not send a torrent_paused_alert
      // and the torrent can be paused when metadata is received
      emit pausedTorrent(h);
    }
  }
}

void QBtSession::handleFileErrorAlert(libtorrent::file_error_alert* p) {
  QTorrentHandle h(p->handle);
  if (h.is_valid()) {
    h.pause();
    std::cerr << "File Error: " << p->message().c_str() << std::endl;
    Logger* const logger = Logger::instance();
    logger->addMessage(tr("An I/O error occurred, '%1' paused.").arg(h.name()));
    logger->addMessage(tr("Reason: %1").arg(misc::toQStringU(p->message())));
    if (h.is_valid()) {
      emit fullDiskError(h, misc::toQStringU(p->message()));
      //h.pause();
      emit pausedTorrent(h);
    }
  }
}

void QBtSession::handleFileCompletedAlert(libtorrent::file_completed_alert* p) {
  QTorrentHandle h(p->handle);
  qDebug("A file completed download in torrent %s", qPrintable(h.name()));
  if (appendqBExtension) {
    qDebug("appendqBTExtension is true");
    QString name = h.filepath_at(p->index);
    if (name.endsWith(".!qB")) {
      const QString old_name = name;
      name.chop(4);
      qDebug("Renaming %s to %s", qPrintable(old_name), qPrintable(name));
      h.rename_file(p->index, name);
    }
  }
}

void QBtSession::handleTorrentPausedAlert(libtorrent::torrent_paused_alert* p) {
  if (p->handle.is_valid()) {
    QTorrentHandle h(p->handle);
    if (!HiddenData::hasData(h.hash())) {
      if (!h.has_error())
        h.save_resume_data();
      emit pausedTorrent(h);
    }
  }
}

void QBtSession::handleTrackerErrorAlert(libtorrent::tracker_error_alert* p) {
  // Level: fatal
  QTorrentHandle h(p->handle);
  if (h.is_valid()) {
    // Authentication
    if (p->status_code != 401) {
      qDebug("Received a tracker error for %s: %s", p->url.c_str(), p->msg.c_str());
      const QString tracker_url = misc::toQString(p->url);
      QHash<QString, TrackerInfos> trackers_data = trackersInfos.value(h.hash(), QHash<QString, TrackerInfos>());
      TrackerInfos data = trackers_data.value(tracker_url, TrackerInfos(tracker_url));
      data.last_message = misc::toQStringU(p->msg);
      trackers_data.insert(tracker_url, data);
      trackersInfos[h.hash()] = trackers_data;
    } else {
      emit trackerAuthenticationRequired(h);
    }
  }
}

void QBtSession::handleTrackerReplyAlert(libtorrent::tracker_reply_alert* p) {
  const QTorrentHandle h(p->handle);
  if (h.is_valid()) {
    qDebug("Received a tracker reply from %s (Num_peers=%d)", p->url.c_str(), p->num_peers);
    // Connection was successful now. Remove possible old errors
    QHash<QString, TrackerInfos> trackers_data = trackersInfos.value(h.hash(), QHash<QString, TrackerInfos>());
    const QString tracker_url = misc::toQString(p->url);
    TrackerInfos data = trackers_data.value(tracker_url, TrackerInfos(tracker_url));
    data.last_message = ""; // Reset error/warning message
    data.num_peers = p->num_peers;
    trackers_data.insert(tracker_url, data);
    trackersInfos[h.hash()] = trackers_data;
  }
}

void QBtSession::handleTrackerWarningAlert(libtorrent::tracker_warning_alert* p) {
  const QTorrentHandle h(p->handle);
  if (h.is_valid()) {
    // Connection was successful now but there is a warning message
    QHash<QString, TrackerInfos> trackers_data = trackersInfos.value(h.hash(), QHash<QString, TrackerInfos>());
    const QString tracker_url = misc::toQString(p->url);
    TrackerInfos data = trackers_data.value(tracker_url, TrackerInfos(tracker_url));
    data.last_message = misc::toQStringU(p->msg); // Store warning message
    trackers_data.insert(tracker_url, data);
    trackersInfos[h.hash()] = trackers_data;
    qDebug("Received a tracker warning from %s: %s", p->url.c_str(), p->msg.c_str());
  }
}

void QBtSession::handlePortmapWarningAlert(libtorrent::portmap_error_alert* p) {
  Logger::instance()->addMessage(tr("UPnP/NAT-PMP: Port mapping failure, message: %1").arg(misc::toQStringU(p->message())), Log::CRITICAL);
}

void QBtSession::handlePortmapAlert(libtorrent::portmap_alert* p) {
  qDebug("UPnP Success, msg: %s", p->message().c_str());
  Logger::instance()->addMessage(tr("UPnP/NAT-PMP: Port mapping successful, message: %1").arg(misc::toQStringU(p->message())), Log::INFO);
}

void QBtSession::handlePeerBlockedAlert(libtorrent::peer_blocked_alert* p)
{
    boost::system::error_code ec;
    string ip = p->ip.to_string(ec);
#if LIBTORRENT_VERSION_NUM < 10000
    if (!ec)
        Logger::instance()->addPeer(QString::fromLatin1(ip.c_str()), true);
#else
    QString reason;
    switch (p->reason) {
    case peer_blocked_alert::ip_filter:
        reason = tr("due to IP filter.", "this peer was blocked due to ip filter.");
        break;
    case peer_blocked_alert::port_filter:
        reason = tr("due to port filter.", "this peer was blocked due to port filter.");
        break;
    case peer_blocked_alert::i2p_mixed:
        reason = tr("due to i2p mixed mode restrictions.", "this peer was blocked due to i2p mixed mode restrictions.");
        break;
    case peer_blocked_alert::privileged_ports:
        reason = tr("because it has a low port.", "this peer was blocked because it has a low port.");
        break;
    case peer_blocked_alert::utp_disabled:
        reason = tr("because μTP is disabled.", "this peer was blocked because μTP is disabled.");
        break;
    case peer_blocked_alert::tcp_disabled:
        reason = tr("because TCP is disabled.", "this peer was blocked because TCP is disabled.");
        break;
    }

    if (!ec)
        Logger::instance()->addPeer(QString::fromLatin1(ip.c_str()), true, reason);
#endif
}

void QBtSession::handlePeerBanAlert(libtorrent::peer_ban_alert* p) {
  boost::system::error_code ec;
  string ip = p->ip.address().to_string(ec);
  if (!ec)
    Logger::instance()->addPeer(QString::fromLatin1(ip.c_str()), false);
}

void QBtSession::handleFastResumeRejectedAlert(libtorrent::fastresume_rejected_alert* p) {
  Logger* const logger = Logger::instance();
  QTorrentHandle h(p->handle);
  if (h.is_valid()) {
    qDebug("/!\\ Fast resume failed for %s, reason: %s", qPrintable(h.name()), p->message().c_str());
    if (p->error.value() == 134 && TorrentPersistentData::instance().isSeed(h.hash()) && h.has_missing_files()) {
      const QString hash = h.hash();
      // Mismatching file size (files were probably moved
<<<<<<< HEAD
      logger->addMessage(tr("File sizes mismatch for torrent %1, pausing it.").arg(h.name()));
      TorrentPersistentData::setErrorState(hash, true);
=======
      addConsoleMessage(tr("File sizes mismatch for torrent %1, pausing it.").arg(h.name()));
      TorrentPersistentData::instance().setErrorState(hash, true);
>>>>>>> e3349092
      pauseTorrent(hash);
    } else {
      logger->addMessage(tr("Fast resume data was rejected for torrent %1, checking again...").arg(h.name()), Log::CRITICAL);
      logger->addMessage(tr("Reason: %1").arg(misc::toQStringU(p->message())));
    }
  }
}

void QBtSession::handleUrlSeedAlert(libtorrent::url_seed_alert* p) {
  Logger::instance()->addMessage(tr("Url seed lookup failed for url: %1, message: %2").arg(misc::toQString(p->url)).arg(misc::toQStringU(p->message())), Log::CRITICAL);
}

void QBtSession::handleListenSucceededAlert(libtorrent::listen_succeeded_alert *p) {
  boost::system::error_code ec;
  QString proto = "TCP";
#if LIBTORRENT_VERSION_NUM >= 10000
  if (p->sock_type == listen_succeeded_alert::udp)
    proto = "UDP";
  else if (p->sock_type == listen_succeeded_alert::tcp)
    proto = "TCP";
  else if (p->sock_type == listen_succeeded_alert::tcp_ssl)
    proto = "TCP_SSL";
#endif
  qDebug() << "Successfully listening on " << proto << p->endpoint.address().to_string(ec).c_str() << "/" << p->endpoint.port();
  Logger::instance()->addMessage(tr("qBittorrent is successfully listening on interface %1 port: %2/%3", "e.g: qBittorrent is successfully listening on interface 192.168.0.1 port: TCP/6881").arg(p->endpoint.address().to_string(ec).c_str()).arg(proto).arg(QString::number(p->endpoint.port())), Log::INFO);
  // Force reannounce on all torrents because some trackers blacklist some ports
  std::vector<torrent_handle> torrents = s->get_torrents();

  std::vector<torrent_handle>::iterator it = torrents.begin();
  std::vector<torrent_handle>::iterator itend = torrents.end();
  for ( ; it != itend; ++it) {
    it->force_reannounce();
  }
}

void QBtSession::handleListenFailedAlert(libtorrent::listen_failed_alert *p) {
  boost::system::error_code ec;
  QString proto = "TCP";
#if LIBTORRENT_VERSION_NUM >= 10000
  if (p->sock_type == listen_failed_alert::udp)
    proto = "UDP";
  else if (p->sock_type == listen_failed_alert::tcp)
    proto = "TCP";
  else if (p->sock_type == listen_failed_alert::tcp_ssl)
    proto = "TCP_SSL";
  else if (p->sock_type == listen_failed_alert::i2p)
    proto = "I2P";
  else if (p->sock_type == listen_failed_alert::socks5)
    proto = "SOCKS5";
#endif
  qDebug() << "Failed listening on " << proto << p->endpoint.address().to_string(ec).c_str() << "/" << p->endpoint.port();
  Logger::instance()->addMessage(tr("qBittorrent failed listening on interface %1 port: %2/%3. Reason: %4", "e.g: qBittorrent failed listening on interface 192.168.0.1 port: TCP/6881. Reason: already in use").arg(p->endpoint.address().to_string(ec).c_str()).arg(proto).arg(QString::number(p->endpoint.port())).arg(misc::toQStringU(p->error.message())), Log::CRITICAL);

}

void QBtSession::handleTorrentCheckedAlert(libtorrent::torrent_checked_alert* p) {
  QTorrentHandle h(p->handle);
  if (h.is_valid()) {
    const QString hash = h.hash();
    qDebug("%s have just finished checking", qPrintable(hash));
    // Save seed status
    TorrentPersistentData::instance().saveSeedStatus(h);
    // Move to temp directory if necessary
    if (!h.is_seed() && !defaultTempPath.isEmpty()) {
      // Check if directory is different
      const QDir current_dir(h.save_path());
      const QDir save_dir(getSavePath(h.hash()));
      if (current_dir == save_dir) {
        qDebug("Moving the torrent to the temp directory...");
        QString torrent_tmp_path = defaultTempPath;
        h.move_storage(torrent_tmp_path);
      }
    }
    emit torrentFinishedChecking(h);
    if (torrentsToPausedAfterChecking.contains(hash)) {
      torrentsToPausedAfterChecking.removeOne(hash);
      h.pause();
      emit pausedTorrent(h);
    }
  }
}

void QBtSession::handleExternalIPAlert(libtorrent::external_ip_alert *p) {
  boost::system::error_code ec;
  Logger::instance()->addMessage(tr("External IP: %1", "e.g. External IP: 192.168.0.1").arg(p->external_address.to_string(ec).c_str()), Log::INFO);
}

void QBtSession::handleStateUpdateAlert(libtorrent::state_update_alert *p) {
  emit stateUpdate(p->status);
}

void QBtSession::handleStatsAlert(libtorrent::stats_alert *p) {
  emit statsReceived(*p);
}

void QBtSession::recheckTorrent(const QString &hash) {
  QTorrentHandle h = getTorrentHandle(hash);
  if (h.is_valid() && h.has_metadata()) {
    if (h.is_paused()) {
      if (!torrentsToPausedAfterChecking.contains(h.hash())) {
        torrentsToPausedAfterChecking << h.hash();
        h.resume();
      }
    }
    h.force_recheck();
  }
}

QHash<QString, TrackerInfos> QBtSession::getTrackersInfo(const QString &hash) const {
  return trackersInfos.value(hash, QHash<QString, TrackerInfos>());
}

int QBtSession::getListenPort() const {
  qDebug() << Q_FUNC_INFO << s->listen_port();
  return s->listen_port();
}

session_status QBtSession::getSessionStatus() const {
  return s->status();
}

void QBtSession::applyEncryptionSettings(pe_settings se) {
  qDebug("Applying encryption settings");
  s->set_pe_settings(se);
}

// Set Proxy
void QBtSession::setProxySettings(proxy_settings proxySettings) {
  qDebug() << Q_FUNC_INFO;

  proxySettings.proxy_peer_connections = Preferences::instance()->proxyPeerConnections();
  s->set_proxy(proxySettings);

  // Define environment variable
  QString proxy_str;
  switch(proxySettings.type) {
  case proxy_settings::http_pw:
    proxy_str = "http://"+misc::toQString(proxySettings.username)+":"+misc::toQString(proxySettings.password)+"@"+misc::toQString(proxySettings.hostname)+":"+QString::number(proxySettings.port);
    break;
  case proxy_settings::http:
    proxy_str = "http://"+misc::toQString(proxySettings.hostname)+":"+QString::number(proxySettings.port);
    break;
  case proxy_settings::socks5:
    proxy_str = misc::toQString(proxySettings.hostname)+":"+QString::number(proxySettings.port);
    break;
  case proxy_settings::socks5_pw:
    proxy_str = misc::toQString(proxySettings.username)+":"+misc::toQString(proxySettings.password)+"@"+misc::toQString(proxySettings.hostname)+":"+QString::number(proxySettings.port);
    break;
  default:
    qDebug("Disabling HTTP communications proxy");
    qputenv("http_proxy", QByteArray());
    qputenv("sock_proxy", QByteArray());
    return;
  }
  // We need this for urllib in search engine plugins
  qDebug("HTTP communications proxy string: %s", qPrintable(proxy_str));
  if (proxySettings.type == proxy_settings::socks5 || proxySettings.type == proxy_settings::socks5_pw)
    qputenv("sock_proxy", proxy_str.toLocal8Bit());
  else
    qputenv("http_proxy", proxy_str.toLocal8Bit());
}

// Set BT session settings (user_agent)
void QBtSession::setSessionSettings(const session_settings &sessionSettings) {
  qDebug("Set session settings");
  s->set_settings(sessionSettings);
}

QString QBtSession::getSavePath(const QString &hash, bool fromScanDir, QString filePath, bool imported) {
  QString savePath;
  if (TorrentTempData::hasTempData(hash)) {
    savePath = fsutils::fromNativePath(TorrentTempData::getSavePath(hash));
    if (savePath.isEmpty()) {
      savePath = defaultSavePath;
    }
    if (!imported && appendLabelToSavePath) {
      qDebug("appendLabelToSavePath is true");
      const QString label = TorrentTempData::getLabel(hash);
      if (!label.isEmpty()) {
        savePath = fsutils::updateLabelInSavePath(defaultSavePath, savePath, "", label);
      }
    }
    qDebug("getSavePath, got save_path from temp data: %s", qPrintable(savePath));
  } else {
    savePath = fsutils::fromNativePath(TorrentPersistentData::instance().getSavePath(hash));
    qDebug("SavePath got from persistant data is %s", qPrintable(savePath));
    if (savePath.isEmpty()) {
      if (fromScanDir && m_scanFolders->downloadInTorrentFolder(filePath)) {
        savePath = QFileInfo(filePath).dir().path();
      } else {
        savePath = defaultSavePath;
      }
    }
    if (!fromScanDir && appendLabelToSavePath) {
      const QString label = TorrentPersistentData::instance().getLabel(hash);
      if (!label.isEmpty()) {
        qDebug("Torrent label is %s", qPrintable(label));
        savePath = fsutils::updateLabelInSavePath(defaultSavePath, savePath, "", label);
      }
    }
    qDebug("getSavePath, got save_path from persistent data: %s", qPrintable(savePath));
  }
  // Clean path
  savePath = fsutils::expandPathAbs(savePath);
  if (!savePath.endsWith("/"))
    savePath += "/";
  return savePath;
}

// Take an url string to a torrent file,
// download the torrent file to a tmp location, then
// add it to download list
void QBtSession::downloadFromUrl(const QString &url, const QList<QNetworkCookie>& cookies)
{
  Logger::instance()->addMessage(tr("Downloading '%1', please wait...", "e.g: Downloading 'xxx.torrent', please wait...").arg(url));
  // Launch downloader thread
  downloader->downloadTorrentUrl(url, cookies);
}

void QBtSession::downloadFromURLList(const QStringList& urls) {
  foreach (const QString &url, urls) {
    downloadFromUrl(url);
  }
}

void QBtSession::addMagnetInteractive(const QString& uri)
{
  emit newMagnetLink(uri);
}

#ifndef DISABLE_GUI
  void QBtSession::addMagnetSkipAddDlg(const QString& uri, const QString& save_path, const QString& label,
                                       const RssDownloadRule::AddPausedState &aps, const QString &uri_old) {
#else
  void QBtSession::addMagnetSkipAddDlg(const QString& uri, const QString& save_path, const QString& label, const QString &uri_old) {
#endif
  if (!save_path.isEmpty() || !label.isEmpty())
    savepathLabel_fromurl[uri] = qMakePair(fsutils::fromNativePath(save_path), label);

#ifndef DISABLE_GUI
  QString hash = misc::magnetUriToHash(uri);
  switch (aps) {
  case RssDownloadRule::ALWAYS_PAUSED:
    TorrentTempData::setAddPaused(hash, true);
    break;
  case RssDownloadRule::NEVER_PAUSED:
    TorrentTempData::setAddPaused(hash, false);
    break;
  case RssDownloadRule::USE_GLOBAL:
  default:;
    // Use global preferences
  }
#endif

  addMagnetUri(uri, false);
  emit newDownloadedTorrentFromRss(uri_old.isEmpty() ? uri : uri_old);
}

#ifndef DISABLE_GUI
  void QBtSession::downloadUrlAndSkipDialog(QString url, QString save_path, QString label,
                                            const QList<QNetworkCookie>& cookies, const RssDownloadRule::AddPausedState &aps) {
#else
  void QBtSession::downloadUrlAndSkipDialog(QString url, QString save_path, QString label, const QList<QNetworkCookie>& cookies) {
#endif
  //emit aboutToDownloadFromUrl(url);
  const QUrl qurl = QUrl::fromEncoded(url.toUtf8());
  if (!save_path.isEmpty() || !label.isEmpty())
    savepathLabel_fromurl[qurl] = qMakePair(fsutils::fromNativePath(save_path), label);

#ifndef DISABLE_GUI
  if (aps != RssDownloadRule::USE_GLOBAL)
    addpaused_fromurl[qurl] = aps;
#endif
  url_skippingDlg << qurl;
  // Launch downloader thread
  downloader->downloadTorrentUrl(url, cookies);
}

// Add to Bittorrent session the downloaded torrent file
void QBtSession::processDownloadedFile(QString url, QString file_path) {
  const int index = url_skippingDlg.indexOf(QUrl::fromEncoded(url.toUtf8()));
  if (index < 0) {
    // Add file to torrent download list
    file_path = fsutils::fromNativePath(file_path);
#ifdef Q_OS_WIN
    // Windows hack
    if (!file_path.endsWith(".torrent", Qt::CaseInsensitive)) {
      Q_ASSERT(QFile::exists(file_path));
      qDebug("Torrent name does not end with .torrent, from %s", qPrintable(file_path));
      if (QFile::rename(file_path, file_path+".torrent")) {
        file_path += ".torrent";
      } else {
        qDebug("Failed to rename torrent file!");
      }
    }
    qDebug("Downloading torrent at path: %s", qPrintable(file_path));
#endif
    emit newDownloadedTorrent(file_path, url);
  } else {
    url_skippingDlg.removeAt(index);

#ifndef DISABLE_GUI
    libtorrent::error_code ec;
    // Get hash
    libtorrent::torrent_info ti(file_path.toStdString(), ec);
    QString hash;

    if (!ec) {
      hash = misc::toQString(ti.info_hash());
      RssDownloadRule::AddPausedState aps = addpaused_fromurl[url];
      addpaused_fromurl.remove(url);
      switch (aps) {
        case RssDownloadRule::ALWAYS_PAUSED:
          TorrentTempData::setAddPaused(hash, true);
          break;
        case RssDownloadRule::NEVER_PAUSED:
          TorrentTempData::setAddPaused(hash, false);
          break;
        case RssDownloadRule::USE_GLOBAL:
        default:;
        // Use global preferences
      }
    }
#endif

    addTorrent(file_path, false, url, false);
    emit newDownloadedTorrentFromRss(url);
  }
}

// Return current download rate for the BT
// session. Payload means that it only take into
// account "useful" part of the rate
qreal QBtSession::getPayloadDownloadRate() const {
  return s->status().payload_download_rate;
}

// Return current upload rate for the BT
// session. Payload means that it only take into
// account "useful" part of the rate
qreal QBtSession::getPayloadUploadRate() const {
  return s->status().payload_upload_rate;
}

// Will fast resume torrents in
// backup directory
void QBtSession::startUpTorrents() {
  qDebug("Resuming unfinished torrents");
  const QDir torrentBackup(fsutils::BTBackupLocation());
  const QStringList known_torrents = TorrentPersistentData::instance().knownTorrents();

  // Safety measure because some people reported torrent loss since
  // we switch the v1.5 way of resuming torrents on startup
  QStringList filters;
  filters << "*.torrent";
  const QStringList torrents_on_hd = torrentBackup.entryList(filters, QDir::Files, QDir::Unsorted);
  foreach (QString hash, torrents_on_hd) {
    hash.chop(8); // remove trailing .torrent
    if (!known_torrents.contains(hash)) {
      qDebug("found torrent with hash: %s on hard disk", qPrintable(hash));
      std::cerr << "ERROR Detected!!! Adding back torrent " << qPrintable(hash) << " which got lost for some reason." << std::endl;
      addTorrent(torrentBackup.path()+"/"+hash+".torrent", false, QString(), true);
    }
  }
  // End of safety measure

  qDebug("Starting up torrents");
  if (isQueueingEnabled()) {
    priority_queue<QPair<int, QString>, vector<QPair<int, QString> >, std::greater<QPair<int, QString> > > torrent_queue;
    foreach (const QString &hash, known_torrents) {
      const int prio = TorrentPersistentData::instance().getPriority(hash);
      torrent_queue.push(qMakePair(prio, hash));
    }
    qDebug("Priority_queue size: %ld", (long)torrent_queue.size());
    // Resume downloads
    while(!torrent_queue.empty()) {
      const QString hash = torrent_queue.top().second;
      torrent_queue.pop();
      qDebug("Starting up torrent %s", qPrintable(hash));
      if (TorrentPersistentData::instance().isMagnet(hash)) {
        addMagnetUri(TorrentPersistentData::instance().getMagnetUri(hash), true);
      } else {
        addTorrent(torrentBackup.path()+"/"+hash+".torrent", false, QString(), true);
      }
    }
  } else {
    // Resume downloads
    foreach (const QString &hash, known_torrents) {
      qDebug("Starting up torrent %s", qPrintable(hash));
      if (TorrentPersistentData::instance().isMagnet(hash))
        addMagnetUri(TorrentPersistentData::instance().getMagnetUri(hash), true);
      else
        addTorrent(torrentBackup.path()+"/"+hash+".torrent", false, QString(), true);
    }
  }
  qDebug("Unfinished torrents resumed");
}

QBtSession * QBtSession::instance()
{
  if (!m_instance) {
    m_instance = new QBtSession;
  }
  return m_instance;
}

void QBtSession::drop()
{
  if (m_instance) {
    delete m_instance;
    m_instance = 0;
  }
}

qlonglong QBtSession::getETA(const QString &hash, const libtorrent::torrent_status &status) const
{
  return m_speedMonitor->getETA(hash, status);
}

quint64 QBtSession::getAlltimeDL() const {
  return m_torrentStatistics->getAlltimeDL();
}

quint64 QBtSession::getAlltimeUL() const {
  return m_torrentStatistics->getAlltimeUL();
}

void QBtSession::postTorrentUpdate() {
  s->post_torrent_updates();
}

void QBtSession::handleIPFilterParsed(int ruleCount)
{
  Logger::instance()->addMessage(tr("Successfully parsed the provided IP filter: %1 rules were applied.", "%1 is a number").arg(ruleCount));
  emit ipFilterParsed(false, ruleCount);
}

void QBtSession::handleIPFilterError()
{
  Logger::instance()->addMessage(tr("Error: Failed to parse the provided IP filter."), Log::CRITICAL);
  emit ipFilterParsed(true, 0);
}

void QBtSession::recoverPersistentData(const QString &hash, const std::vector<char> &buf) {
  if (TorrentPersistentData::instance().isKnownTorrent(hash) || TorrentTempData::hasTempData(hash) || buf.empty())
    return;

  libtorrent::lazy_entry fast;
  libtorrent::error_code ec;

  libtorrent::lazy_bdecode(&(buf.front()), &(buf.back()), fast, ec);
  if (fast.type() != libtorrent::lazy_entry::dict_t && !ec)
    return;

  QString savePath = fsutils::fromNativePath(QString::fromUtf8(fast.dict_find_string_value("qBt-savePath").c_str()));
  qreal ratioLimit = QString::fromUtf8(fast.dict_find_string_value("qBt-ratioLimit").c_str()).toDouble();
  QDateTime addedDate = QDateTime::fromTime_t(fast.dict_find_int_value("added_time"));
  QString label = QString::fromUtf8(fast.dict_find_string_value("qBt-label").c_str());
  int priority = fast.dict_find_int_value("qBt-queuePosition");
  bool seedStatus = fast.dict_find_int_value("qBt-seedStatus");

  TorrentPersistentData::instance().saveSavePath(hash, savePath);
  TorrentPersistentData::instance().setRatioLimit(hash, ratioLimit);
  TorrentPersistentData::instance().setAddedDate(hash, addedDate);
  TorrentPersistentData::instance().saveLabel(hash, label);
  TorrentPersistentData::instance().savePriority(hash, priority);
  TorrentPersistentData::instance().saveSeedStatus(hash, seedStatus);
}

void QBtSession::backupPersistentData(const QString &hash, boost::shared_ptr<libtorrent::entry> data) {
  (*data)["qBt-savePath"] = fsutils::fromNativePath(TorrentPersistentData::instance().getSavePath(hash)).toUtf8().constData();
  (*data)["qBt-ratioLimit"] = QString::number(TorrentPersistentData::instance().getRatioLimit(hash)).toUtf8().constData();
  (*data)["qBt-label"] = TorrentPersistentData::instance().getLabel(hash).toUtf8().constData();
  (*data)["qBt-queuePosition"] = TorrentPersistentData::instance().getPriority(hash);
  (*data)["qBt-seedStatus"] = (int)TorrentPersistentData::instance().isSeed(hash);
}

void QBtSession::unhideMagnet(const QString &hash) {
  Preferences* const pref = Preferences::instance();
  HiddenData::deleteData(hash);
  QString save_path = getSavePath(hash, false); //appends label if necessary
  QTorrentHandle h(getTorrentHandle(hash));

  if (!h.is_valid()) {
    if (pref->isQueueingSystemEnabled()) {
      //Internally decrease the queue limits to ensure that other queued items aren't started
      libtorrent::session_settings sessionSettings(s->settings());
      int max_downloading = pref->getMaxActiveDownloads();
      int max_active = pref->getMaxActiveTorrents();
      if (max_downloading > -1)
        sessionSettings.active_downloads = max_downloading + HiddenData::getDownloadingSize();
      else
        sessionSettings.active_downloads = max_downloading;
      if (max_active > -1)
        sessionSettings.active_limit = max_active + HiddenData::getDownloadingSize();
      else
        sessionSettings.active_limit = max_active;
      s->set_settings(sessionSettings);
    }    
    TorrentTempData::deleteTempData(hash);
    return;
  }

  bool add_paused = pref->addTorrentsInPause();
  if (TorrentTempData::hasTempData(hash)) {
    add_paused = TorrentTempData::isAddPaused(hash);
  }

  if (!h.has_metadata()) {
    if (pref->isQueueingSystemEnabled()) {
      //Internally decrease the queue limits to ensure that other queued items aren't started
      libtorrent::session_settings sessionSettings(s->settings());
      int max_downloading = pref->getMaxActiveDownloads();
      int max_active = pref->getMaxActiveTorrents();
      if (max_downloading > -1)
        sessionSettings.active_downloads = max_downloading + HiddenData::getDownloadingSize();
      else
        sessionSettings.active_downloads = max_downloading;
      if (max_active > -1)
        sessionSettings.active_limit = max_active + HiddenData::getDownloadingSize();
      else
        sessionSettings.active_limit = max_active;
      s->set_settings(sessionSettings);
    }
    if (add_paused)
      h.pause();
  }

  h.queue_position_bottom();
  loadTorrentTempData(h, h.save_path(), !h.has_metadata()); //TempData are deleted by a call to TorrentPersistentData::instance().saveTorrentPersistentData()
  if (!add_paused)
    h.resume();
  h.move_storage(save_path);

  emit addedTorrent(h);
}<|MERGE_RESOLUTION|>--- conflicted
+++ resolved
@@ -2660,13 +2660,8 @@
     if (p->error.value() == 134 && TorrentPersistentData::instance().isSeed(h.hash()) && h.has_missing_files()) {
       const QString hash = h.hash();
       // Mismatching file size (files were probably moved
-<<<<<<< HEAD
       logger->addMessage(tr("File sizes mismatch for torrent %1, pausing it.").arg(h.name()));
-      TorrentPersistentData::setErrorState(hash, true);
-=======
-      addConsoleMessage(tr("File sizes mismatch for torrent %1, pausing it.").arg(h.name()));
       TorrentPersistentData::instance().setErrorState(hash, true);
->>>>>>> e3349092
       pauseTorrent(hash);
     } else {
       logger->addMessage(tr("Fast resume data was rejected for torrent %1, checking again...").arg(h.name()), Log::CRITICAL);
